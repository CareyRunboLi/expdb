# code for bounding the function A(\sigma) in the bound
#
# N(\sigma, T) \ll T^{A(\sigma)(1 - \sigma) + o(1)}
#
# where N(\sigma, T) is the number of zeroes of the Riemann zeta-function
# in the rectangle \sigma \le \Re z \le 1 and |\Im z| \le T.

from constants import Constants, Proof_Optimization_Method
import bound_beta as bb
import exponent_pair as ep
from fractions import Fraction as frac
from functions import Affine, Affine2, Hyperplane, Interval, Piecewise, Polytope, RationalFunction as RF, SympyHelper
from hypotheses import *
import large_values as lv
import matplotlib.pyplot as plt
import numpy as np
from reference import Reference
import sympy
import scipy
import zeta_large_values as zlv


import time


###############################################################################
# Object representing an estimate on A(\sigma) represented as a piecewise affine
# function.
#
# The life cycle of this object is:
# 1) Creation with expr (string), interval (Interval)
# 2) As needed, lazily parse expr to create bound (RationalFunction) that handles
# evaluations
# 3) Once bound is set, expr is only used for stringify methods
#
# When creating derived zero-density estimates, occasionally it is more convenient
# to initialise with the bound object directly. In that case, use the static
# from_rational_func function to create the an instance which sets expr to the
# default __str__ representation of RationalFunction, which may or may not coincide
# with the original expr used to generate the bound object in the first place.
# This should cause any circular reference problems (only potential display
# inconsistencies) since, once the bound object is initialised, the expr object
# is not used for computation.
#
# In the future, we will probably move to a canonical model with a guaranteed
# one-to-one correspondence between expr and bound. At present this is challenging
# since for each rational function there are multiple possible valid representations.
class Zero_Density_Estimate:

    # parameters:
    #   - expr: an expression that represents a function of x
    #   - interval: the Interval object representing the range of validity of the
    #               bound.
    def __init__(self, expr, interval):
        if not isinstance(expr, str):
            raise ValueError("Parameter expr must be of type string")
        if not isinstance(interval, Interval):
            raise ValueError("Parameter interval must be of type Interval")
        self.expr = expr
        self.interval = interval

        # Do not compute this yet
        self.bound = None

    def __repr__(self):
        return f"A(x)(1-x) \leq {self.expr} on {self.interval}"

    def _ensure_bound_is_computed(self):
        if self.bound is None:
            self.bound = RF.parse(self.expr)

    # Computes the zero-density estimate at a particular value of sigma
    def at(self, sigma):
        if not self.interval.contains(sigma):
            raise ValueError(f'Sigma value {sigma} is out of bounds {self.interval}')

        self._ensure_bound_is_computed()
        return self.bound.at(sigma)

    # -------------------------------------------------------------------------
    # Static methods

    def from_rational_func(rf, interval):
        if not isinstance(rf, RF):
            raise ValueError("Parameter rf must be of type RationalFunction")

        zde = Zero_Density_Estimate(str(rf), interval)
        zde.bound = rf
        return zde


###############################################################################

def derived_zero_density_estimate(data, proof, deps):
    year = Reference.max_year(tuple(d.reference for d in deps))
    bound = Hypothesis(
        "Derived zero density estimate",
        "Zero density estimate",
        data,
        proof,
        Reference.derived(year),
    )
    bound.dependencies = deps
    return bound


# Adds a zero-density estimate to the hypothesis set
# estimate - bound on A(\sigma)
# interval - the domain of \sigma for which the estimate holds
def add_zero_density(hypotheses, estimate, interval, ref, params=""):
    hypotheses.add_hypotheses(
        Hypothesis(
            f"{ref.author()} ({ref.year()}) zero density estimate" + params,
            "Zero density estimate",
            Zero_Density_Estimate(estimate, interval),
            f"See [{ref.author()}, {ref.year()}]",
            ref,
        )
    )


###############################################################################

# Numerically compute
# sup_{t \in [tau_lower, tau_upper]} LV(s, t) / t
# for a particular sigma value. This method should give the same result (up to
# numerical precision) as compute_sup_LV_on_tau
def approx_sup_LV_on_tau(hypotheses, sigma, tau_lower, tau_upper, resolution=100):

    ts = np.linspace(tau_lower, tau_upper, resolution)
    pieces = []
    for h in hypotheses:
        pieces.extend(h.data.bound.pieces)

    # Piecewise(pieces).plot_domain((0.78, 0.8), (2,3), title="approx check")
    sup = float("-inf")
    argmax = 0

    for t in ts:
        inf = float("inf")
        for h in hypotheses:
            v = h.data.bound.at([sigma, t])
            if v is not None and v / t < inf:
                inf = v / t
        if inf > sup:
            sup = inf
            argmax = t

    return sup

# Given a list of large value estimates or zeta large value estimates, compute
#
# sup_{t \in [tau_lower, tau_upper]} LV(s, t) / t
#
# for s in sigma_interval, returning the result as a piecewise function.
# Returns: list of (RationalFunction, Interval) tuples.
def compute_sup_LV_on_tau(hypotheses, sigma_interval, tau_lower, tau_upper):

    pieces = []
    for h in hypotheses:
        pieces.extend(h.data.bound.pieces)

    # debugging only - for extending Heath-Brown's estimates
    # fn = Piecewise(pieces)
    # print('debugging:', tau_lower, tau_upper)
    # for f in fn.pieces:
    #     print(f)
    # fn.plot_domain(xlim=(0.75, 0.82), ylim=(tau_lower, tau_upper), title='Debugging')
    
    # This implementation assumes that hypotheses is a piecewise-linear function 
    # on the domain sigma_interval x [tau_lower, tau_upper]. Additionally, it is 
    # assumed that there are no multiple-definitions of the function. 
    # 
    # The strategy is to compute all facets of the domains of each piece (which are
    # 2-dimensional convex polytopes), then compute the value of 
    # LV(s, t) / t along each facet as a RationalFunction for a particular range 
    # of sigma. Store the pieces as tuples of (RationalFunction, Interval).
    facets = []
    for p in pieces:
        # Compute vertices and faces of the domain
        verts = p.domain.get_vertices()
        incidences = [list(x) for x in p.domain.polyhedron.get_input_incidence()]
        constraints = p.domain.get_constraints()
        
        # Iterate through the edges
        for i in range(len(constraints)):
            c = constraints[i].coefficients
            vs = [verts[j] for j in incidences[i]]
            sub = Interval(min(v[0] for v in vs), max(v[0] for v in vs), True, True)

            if sub.length() > 0:
                f = RF([p.a[1], p.a[0]]).div(RF([-c[1], -c[0]], [c[2]])).add(p.a[2])
                facets.append((f, sub))
    
    # Then, compute their maximums as a piecewise RationalFunction
    # at this point we can just make use of the same code as best density estimate solver 
    x = RF.x
    sup = [(RF.parse("0"), sigma_interval)] # placeholder
    
    for (func1, in1) in facets:
        # For simplicity, work directly with sympy objects
        f1 = func1.num / func1.den
        new_sup = []
        for (func2, in2) in sup:
            f2 = func2.num / func2.den
            solns = sympy.solve(f1 - f2)
            crits = set(SympyHelper.to_frac(soln) for soln in solns if soln.is_real)
            crits.update([in1.x0, in1.x1])
            crits = set(c for c in crits if in2.contains(c))
            crits.update([in2.x0, in2.x1])

            crits = list(crits)
            crits.sort()
            for i in range(1, len(crits)):
                inter = Interval(crits[i - 1], crits[i])
                mid = inter.midpoint()
                
                if not in1.contains(mid):
                    new_sup.append((func2, inter))
                elif f2.subs(x, mid) >= f1.subs(x, mid):
                    new_sup.append((func2, inter))
                else:
                    new_sup.append((func1, inter))

        # Simplify
        sup = []
        i = 0
        while i < len(new_sup):
            (fi, inti) = new_sup[i]
            left = inti.x0
            right = inti.x1

<<<<<<< HEAD
        s = interval.midpoint()  # the test point

        # Iterate through the faces, collecting t-coordinates where the vertical
        # line \sigma = s intersects with a face
        sup = float("-inf")
        argmax = None
        intersecting_faces = [f for f in faces if f[2].contains(s)]


        #print(s, float(s))
        if s == frac(111,140) or s == frac(191,240):

            ifs = list(set(f[1] for f in faces if f[2].contains(0.79458)))
            print("faces containing 0.79458")
            for f in ifs:
                print("\t", f)
            fn = Piecewise(ifs)
            fn.plot_domain((0.78, 0.8), (2, 3))
            # Target specifically 0.79
            ts = np.linspace(2, 3, 500)

            max_ = 0
            argmax = 0
            for t in ts:
                q = fn.at([0.79458, t]) / t
                if q > max_:
                    max_ = q
                    argmax = t

            print(0.79458, max_, argmax)


        dependencies = {}
        for constraint, func, _, hyp in intersecting_faces:
            t = constraint.at(s)
            q = func.at([s, t]) / t
            if q > sup:
                sup = q
                # objective function (a[0] + a[1]s + a[2]t)/t when t = f(s)
                argmax = (
                    RF([func.a[1], func.a[0]]).div(constraint).add(func.a[2]),
                    hyp,
                )
            dependencies[str(hyp.data)] = hyp

        soln.append((argmax[0], interval, list(dependencies.values())))

    # Simplify ranges by merging neighbouring intervals
    for i in range(len(soln) - 1, 0, -1):
        s1 = soln[i - 1]
        s2 = soln[i]
        if s1[0] == s2[0] and s1[1].x1 == s2[1].x0:
            # Merge
            s1[1].x1 = s2[1].x1
            soln.pop(i)
    return soln
=======
            j = i + 1
            while j < len(new_sup):
                (fj, intj) = new_sup[j]
                if not (fi == fj and right == intj.x0):
                    break
                right = intj.x1
                j += 1
                
            sup.append((fi, Interval(left, right)))
            i = j
    
    # Finally, work out the set of dependencies for each piece 
    extended = []
    for (f, inter) in sup:
        s = inter.midpoint()
        plane = Hyperplane([-s, 1, 0])
        deps = [h for h in hypotheses 
                   if any(p for p in h.data.bound.pieces if p.domain.intersects(plane))]
        extended.append((f, inter, deps))
        
    return extended

>>>>>>> 167a4a0d

# Computes the maximum of
#
# \sup_{t \in [\tau_0, 2\tau_0]} LV(s, t) / t,
# \sup_{t \in [2, \tau_0]} LV_{\zeta}(s, t) / t
#
# for all s \in sigma_interval, as a piecewise RationalFunction. This function
# should return the same result as approximate_best_zero_density_estimate.
def lv_zlv_to_zd(hypotheses, sigma_interval, tau0=frac(3), debug=False):

    s_lim = (sigma_interval.x0, sigma_interval.x1)

    if debug:
        start_time = time.time()

    # Get large value bounds
    hyps = lv.best_large_value_estimate(
        hypotheses, Polytope.rect(s_lim, (tau0, 2 * tau0))
    )

    if debug:
        print(time.time() - start_time, "s")
        start_time = time.time()
        print(f"computing sup LV with {len(hyps)} estimates")

    sup1 = compute_sup_LV_on_tau(
        hyps, sigma_interval, tau0, 2 * tau0
    )
    
    # for p in sup1:
    #     print(p[0], p[1])
        
    # sigmas = np.linspace(1/2, 1, 200)
    # y1 = []
    # y2 = []
    # y3 = []
    # for sigma in sigmas:
    #     y1.append(min((p[0].at(sigma) for p in sup1 if p[1].contains(sigma)), default=0))
    #     y2.append(approx_sup_LV_on_tau(hyps, sigma, tau0, tau0 * 2, 500))
    #     y3.append(max((p[0].at(sigma) for p in sup1 if p[1].contains(sigma)), default=0))
                  
    # for i in range(len(sigmas)):
    #     if abs(y1[i] - y2[i]) > 0.001:
    #         print(sigmas[i], y1[i], y3[i], y2[i])
            
    # plt.plot(sigmas, y1, label="computed")
    # plt.legend()
    # plt.title("sup2")
    # plt.show()
    # plt.plot(sigmas, y1, label="computed")
    # plt.plot(sigmas, y2, label="approx")
    # plt.legend()
    # plt.title("sup2")
    # plt.show()
    
    if debug:
        print(time.time() - start_time, "s")
        start_time = time.time()

    # Get zeta large value bounds
    hyps = zlv.best_large_value_estimate(
        hypotheses, Polytope.rect(s_lim, (frac(2), tau0))
    )

    if debug:
        print(time.time() - start_time, "s")
        start_time = time.time()
        print(f"computing sup LVZ with {len(hyps)} estimates")

    sup2 = compute_sup_LV_on_tau(
        hyps, sigma_interval, frac(2), tau0
    )
<<<<<<< HEAD

    print('sup 2')
    for p in sup2:
        print(p[0], p[1])
    # Compare numerical to computed
    sigmas = np.linspace(1/2, 1, 1000)
    y1 = []
    y2 = []
    y3 = []
    for sigma in sigmas:
        y1.append(min((p[0].at(sigma) for p in sup2 if p[1].contains(sigma)), default=0))
        y2.append(approx_sup_LV_on_tau(hyps, sigma, frac(2), tau0, 500))
        y3.append(max((p[0].at(sigma) for p in sup2 if p[1].contains(sigma)), default=0))

    for i in range(len(sigmas)):
        if abs(y1[i] - y2[i]) > 0.001:
            print(sigmas[i], y1[i], y3[i], y2[i])

    plt.plot(sigmas, y1, label="computed")
    plt.legend()
    plt.title("sup2")
    plt.show()
    plt.plot(sigmas, y1, label="computed")
    plt.plot(sigmas, y2, label="approx")
    plt.legend()
    plt.title("sup2")
    plt.show()



=======
    
    # print('sup 2')
    # for p in sup2:
    #     print(p[0], p[1])
        
    # Compare numerical to computed 
    # sigmas = np.linspace(1/2, 1, 1000)
    # y1 = []
    # y2 = []
    # y3 = []
    # for sigma in sigmas:
    #     y1.append(min((p[0].at(sigma) for p in sup2 if p[1].contains(sigma)), default=0))
    #     y2.append(approx_sup_LV_on_tau(hyps, sigma, frac(2), tau0, 500))
    #     y3.append(max((p[0].at(sigma) for p in sup2 if p[1].contains(sigma)), default=0))
                  
    # for i in range(len(sigmas)):
    #     if abs(y1[i] - y2[i]) > 0.001:
    #         print(sigmas[i], y1[i], y3[i], y2[i])
            
    # plt.plot(sigmas, y1, label="computed")
    # plt.legend()
    # plt.title("sup2")
    # plt.show()
    # plt.plot(sigmas, y1, label="computed")
    # plt.plot(sigmas, y2, label="approx")
    # plt.legend()
    # plt.title("sup2")
    # plt.show()
    
>>>>>>> 167a4a0d
    if debug:
        print(time.time() - start_time, "s")

    # Compute the maximum as a piecewise function
    crits = set(s[1].x0 for s in sup1)
    crits.update(s[1].x1 for s in sup1)
    crits.update(s[1].x0 for s in sup2)
    crits.update(s[1].x1 for s in sup2)

    for func1, int1, _ in sup1:
        for func2, int2, _ in sup2:
            crits.update(func1.intersections(func2, int1.intersect(int2)))

    crits = list(crits)
    crits.sort()
    soln = []
    for i in range(1, len(crits)):
        s1 = crits[i - 1]
        s2 = crits[i]
        interval = Interval(s1, s2)
        if interval.length() == 0:
            continue

        s = interval.midpoint()  # the test point

        f1 = next(f for f in sup1 if f[1].contains(s))
        f2 = next(f for f in sup2 if f[1].contains(s))
        f = f1[0] if f1[0].at(s) > f2[0].at(s) else f2[0]
        soln.append((f, interval, [f1[2], f2[2]]))

    # Simplify ranges by merging neighbouring intervals
    for i in range(len(soln) - 1, 0, -1):
        s1 = soln[i - 1]
        s2 = soln[i]
        if s1[0] == s2[0] and s1[1].x1 == s2[1].x0:
            # Merge
            s1[1].x1 = s2[1].x1
            soln.pop(i)

    # pack into Hypothesis
    hyps = []
    for s in soln:
        proof = f'Follows from {len(s[2][0])} large value estimates and {len(s[2][1])} zeta large value estimates'
        deps = s[2][0]          # the LV dependencies
        deps.extend(s[2][1])    # the LVZ dependencies
        hyps.append(derived_zero_density_estimate(
            Zero_Density_Estimate.from_rational_func(s[0], s[1]),
            proof,
            deps
        ))
    return hyps


# Tries to prove the zero-density estimate
# A(sigma) \leq Abound (sigma in sigma_interval)
# using Corollary 11.8
def prove_density_estimate(hypothesis, Abound, sigma_interval):

    # Try to prove that LV(s, t) / t \leq 3(1 - s)/tau0 = (1 - s) * Abound in the range
    # 2/3 tau0 \leq t \leq tau0
    lv.prove_LV_on_tau_bound(hypothesis, Abound.mul(RF([-1, 1])), sigma_interval, (RF([2]), Abound))
    zlv.prove_LV_on_tau_bound(hypothesis, Abound.mul(RF([-1, 1])), sigma_interval, (RF([2]), Abound))

    raise NotImplementedError()


# Computes the zero-density estimate obtained from
#
# A(s) \leq 3m / ((3m - 2) s + 2 - m)
#
# for s \geq max {
#   (9m^2 - 4m + 2) / (12m^2 - 6m + 2)
#   (3m^2(1 + 2k + 2l) - (4k + 2l) m + 2k + 2l) / (4m^2(1 + 2k + 2l) - (6k + 4l) m + 2k + 2l)
# }
def ivic_ep_to_zd(exp_pairs, m=2):

    # Search only among the vertices of H
    dep = None
    sigma0 = 1
    for eph in exp_pairs:
        (k, l) = eph.data.k, eph.data.l
        v = (3 * m * m * (1 + 2 * k + 2 * l) - (4 * k + 2 * l) * m + 2 * k + 2 * l) / (
            4 * m * m * (1 + 2 * k + 2 * l) - (6 * k + 4 * l) * m + 2 * k + 2 * l
        )
        if v < sigma0:
            sigma0 = v
            dep = eph

    sigma0 = max(sigma0, frac(9 * m * m - 4 * m + 2, 12 * m * m - 6 * m + 2))
    sigma0 = min(sigma0, frac(6 * m * m - 5 * m + 2, 8 * m * m - 7 * m + 2))

    zde = Zero_Density_Estimate(f"{3*m}/({3*m-2}x + {2-m})", Interval(sigma0, 1))
    return derived_zero_density_estimate(
        zde, f"Follows from {dep.data}", {dep}
    )

def approx_bourgain_ep_to_zd(exp_pairs):

    sigmas = np.linspace(1/2, 1, 1000)

    points = [[p.data.k, p.data.l] for p in exp_pairs]
    conv = scipy.spatial.ConvexHull(np.array(points))
    vertices = [points[v] for v in conv.vertices]
    poly = Polytope.from_V_rep(vertices)

    for v in vertices:
        print(v[0], v[1])

    for s in sigmas:
        R1 = poly.intersect(Polytope([
            [0, 1, 0],
            [frac(11,85), -1, 0],
            [-frac(3,5), 0, 1],
            [1, 0, -1],
            [-13, 20, 15],
            [2 * s - 1, 2 * s, -1]
        ]))

        R2 = poly.intersect(Polytope([
            [-frac(11,85), 1, 0],
            [frac(1,5), -1, 0],
            [-frac(3,5), 0, 1],
            [1, 0, -1],
            [-13, 20, 15],
            [2 * s - 1, 2 * s, -1],
            [11 - 22 * s, 170 * s - 144, 11]
        ]))

        # iterate through the vertices of R1
        Abound = float('inf')
        argmin = (0, 1)
        if not R1.is_empty(include_boundary=False):
            verts = R1.get_vertices()
            for v in verts:
                (k, l) = v
                if 2 * (1 + k) * s - 1 - l <= 0: continue
                A = 4 * k / (2 * (1 + k) * s - 1 - l)
                if A < Abound:
                    Abound = A
                    argmin = (k, l)

        if not R2.is_empty(include_boundary=False):
            verts = R2.get_vertices()
            for v in verts:
                (k, l) = v
                if 2 * (1 + k) * s - 1 - l <= 0: continue
                A = 4 * k / (2 * (1 + k) * s - 1 - l)
                if A < Abound:
                    Abound = A
                    argmin = (k, l)

        print(s, argmin, Abound)


# Computes the zero-density estimate
#
# A(s) \leq 4k/(2(1 + k)s - 1 - l)   (s > s0)
#
# for any exponent pair (k, l) and number s0 jointly satisfying
#   - k < 11/85
#   - 11/85 < k < 1/5
#   - s0 = (144k - 11l - 11)/(170k - 22)
def bourgain_ep_to_zd(exp_pairs):

    bounds = []
    for eph in exp_pairs:
        (k, l) = eph.data.k, eph.data.l
        if k <= frac(1, 5) and l >= frac(3, 5) and 15 * l + 20 * k >= 13:
            if k <= frac(11, 85):
                s0 = max(frac(1, 2), (l + 1) / (2 * (k + 1)))
                if s0 >= 1:
                    continue
                bounds.append(
                    (RF([4 * k], [2 * (1 + k), -1 - l]), Interval(s0, 1), eph)
                )
            else:
                s0 = max(
                    frac(1, 2),
                    (l + 1) / (2 * (k + 1)),
                    frac(144 * k - 11 * l - 11, 170 * k - 22),
                )
                if s0 >= 1:
                    continue
                bounds.append(
                    (RF([4 * k], [2 * (1 + k), -1 - l]), Interval(s0, 1), eph)
                )

    crits = set()
    for i in range(len(bounds)):
        for j in range(i):
            (b1, int1, h1) = bounds[i]
            (b2, int2, h1) = bounds[j]
            crits.update(b1.intersections(b2, int1.intersect(int2)))
            crits.update([int1.x0, int1.x1, int2.x0, int2.x1])

    crits = list(crits)
    crits.sort()

    soln = []
    for i in range(1, len(crits)):
        s1 = crits[i - 1]
        s2 = crits[i]
        if s2 == s1 or s1 < frac(1, 2):
            continue

        interval = Interval(s1, s2)
        s = interval.midpoint()  # the test point

        # Iterate through the faces, collecting t-coordinates where the vertical
        # line \sigma = s intersects with a face
        sup = float("inf")
        argmax = None
        intersecting_faces = [b for b in bounds if b[1].contains(s)]
        for b in intersecting_faces:
            q = b[0].at(s)
            if q < sup:
                sup = q
                argmax = b
        soln.append((argmax[0], interval, argmax[2]))

    # Simplify ranges by merging neighbouring intervals
    for i in range(len(soln) - 1, 0, -1):
        s1 = soln[i - 1]
        s2 = soln[i]
        if s1[0] == s2[0] and s1[1].x1 == s2[1].x0:
            # Merge
            s1[1].x1 = s2[1].x1
            soln.pop(i)

    for s in soln:
        print(s[0], "for x \\in", s[1], s[1].contains(frac(15, 16)), s[2])
        s[2].recursively_list_proofs()
    return soln


# Compute all zero-density estimates derived from exponent pairs
def ep_to_zd(hypotheses):

    # TODO: this routine is used quite often, should we roll it into a separate method?
    hypotheses.add_hypotheses(
        ep.compute_exp_pairs(hypotheses, search_depth=5, prune=True)
    )
    hypotheses.add_hypotheses(ep.exponent_pairs_to_beta_bounds(hypotheses))
    hypotheses.add_hypotheses(ep.compute_best_beta_bounds(hypotheses))
    ephs = ep.beta_bounds_to_exponent_pairs(hypotheses)

    # zdts = [bourgain_ep_to_zd(ephs)]
    approx_bourgain_ep_to_zd(ephs)
    # zdts.append(ivic_ep_to_zd(ephs, m=2))

    return zdts


# Aggregate the zero-density estimates in the Hypothesis_Set and returns a piecewise
# function that represents the best zero-density estimate in each subinterval of [1/2, 1]
# Note that this function does not compute zero-density estimates from other
# Hypothesis objects - it only aggregates existing Hypothesis objects of type
# "Zero density estimate".
def best_zero_density_estimate(hypotheses, verbose=False):
    hs = hypotheses.list_hypotheses(hypothesis_type="Zero density estimate")

    # Ensure bound is computed
    for h in hs:
        h.data._ensure_bound_is_computed()

    # Start with default bound
    default = Zero_Density_Estimate("10000000", Interval(frac(1,2), 1))
    default._ensure_bound_is_computed()
    best_bound = [
        Hypothesis(
            "Placeholder zero density estimate",
            "Zero density estimate",
            default,
            "Placeholder zero density estimate",
            Reference.trivial(),
        )
    ]
    x = RF.x

    for h1 in hs:
        # For simplicity, work directly with sympy objects
        f1 = h1.data.bound.num / h1.data.bound.den
        in1 = h1.data.interval

        new_best_bound = []
        for h2 in best_bound:
            f2 = h2.data.bound.num / h2.data.bound.den
            in2 = h2.data.interval
            solns = sympy.solve(f1 - f2)
            crits = set(SympyHelper.to_frac(soln) for soln in solns if soln.is_real)
            crits.update([in1.x0, in1.x1])
            crits = set(c for c in crits if in2.contains(c))
            crits.update([in2.x0, in2.x1])

            crits = list(crits)
            crits.sort()
            for i in range(1, len(crits)):
                inter = Interval(crits[i - 1], crits[i])
                mid = inter.midpoint()
                if not in1.contains(mid) or f2.subs(x, mid) < f1.subs(x, mid):
                    # f2 is the better bound
                    zde = Zero_Density_Estimate(str(f2), inter)
                    h = h2
                else:
                    zde = Zero_Density_Estimate(str(f1), inter)
                    h = h1

                zde._ensure_bound_is_computed()
                # name, hypothesis_type, data, proof, reference
                new_best_bound.append(
                    Hypothesis(h.name, h.hypothesis_type, zde, h.proof, h.reference)
                )

        # Simplify
        best_bound = []
        i = 0
        while i < len(new_best_bound):
            bi = new_best_bound[i]
            (fi, inti) = (bi.data.bound, bi.data.interval)
            left = inti.x0
            right = inti.x1

            j = i + 1
            while j < len(new_best_bound):
                bj = new_best_bound[j]
                (fj, intj) = (bj.data.bound, bj.data.interval)
                if not (fi == fj and right == intj.x0 and \
                        bi.proof == bj.proof):
                    break

                right = intj.x1
                j += 1

            bi.data.interval = Interval(left, right)
            best_bound.append(bi)
            i = j

    if verbose:
        print("A(x) \leq ")
        for b in best_bound:
            if b.data.interval.x0 < Constants.ZERO_DENSITY_SIGMA_LIMIT:
                print(f"\t{b.data}  {b.proof}")

        # plot zero-density estimate
        N = 500
        xs = []
        computed_zdt = []
        literature_zdt = []

        for i in range(N):
            sigma = 1 / 2 + 1 / 2 * i / N
            xs.append(sigma)
            A1 = min(h.data.at(sigma) for h in hs if h.data.interval.contains(sigma))
            A2 = next((b.data.at(sigma) for b in best_bound if b.data.interval.contains(sigma)), 0)
            literature_zdt.append(A1)
            computed_zdt.append(A2)

        plt.figure(dpi=1200)
        plt.xlabel(r"$\sigma$")
        plt.ylabel(r"$A(\sigma)$")
        plt.plot(xs, computed_zdt, linewidth=0.5, label="Computed zero-density estimate")
        plt.plot(xs, literature_zdt, linewidth=0.5, label="Literature zero-density estimate")
        plt.title("Best zero density estimate")
        plt.legend(loc="lower left")
        plt.show()

    return best_bound

def optimize_pintz_zero_density(hypotheses):

    # compute best beta bounds
    hypotheses.add_hypotheses(
        ep.compute_exp_pairs(hypotheses, search_depth=5, prune=True)
    )
    hypotheses.add_hypotheses(ep.exponent_pairs_to_beta_bounds(hypotheses))
    beta_hyps = ep.compute_best_beta_bounds(hypotheses)

    for b in beta_hyps:
        (m, c) = b.data.bound.m, b.data.bound.c
        a_interval = b.data.bound.domain

        # solve t0 = t0(sigma) such that t0 beta (1/t0) = sigma
        # as a linear function of sigma
        # Since t beta (1/t) \leq m + ct, t0 = -m/c + sigma / c
        # Range is t1 <= t <= t2 i.e. m + c t1 <= sigma <= m + c t2
        if c > 0:

            # exclude this edge case for now
            if a_interval.x0 == 0: continue

            sigma_domain = Interval(
                m + c / a_interval.x1, m + c / a_interval.x0,
                a_interval.include_upper, a_interval.include_lower)
            tau0 = Affine(m/c, -1/c, sigma_domain)
            print('tau_0 ', tau0)
            print(m, c, a_interval)
        elif c == 0:
            tau0 = None
            print(m, a_interval)
        else:
            raise NotImplementedError()<|MERGE_RESOLUTION|>--- conflicted
+++ resolved
@@ -230,64 +230,6 @@
             left = inti.x0
             right = inti.x1
 
-<<<<<<< HEAD
-        s = interval.midpoint()  # the test point
-
-        # Iterate through the faces, collecting t-coordinates where the vertical
-        # line \sigma = s intersects with a face
-        sup = float("-inf")
-        argmax = None
-        intersecting_faces = [f for f in faces if f[2].contains(s)]
-
-
-        #print(s, float(s))
-        if s == frac(111,140) or s == frac(191,240):
-
-            ifs = list(set(f[1] for f in faces if f[2].contains(0.79458)))
-            print("faces containing 0.79458")
-            for f in ifs:
-                print("\t", f)
-            fn = Piecewise(ifs)
-            fn.plot_domain((0.78, 0.8), (2, 3))
-            # Target specifically 0.79
-            ts = np.linspace(2, 3, 500)
-
-            max_ = 0
-            argmax = 0
-            for t in ts:
-                q = fn.at([0.79458, t]) / t
-                if q > max_:
-                    max_ = q
-                    argmax = t
-
-            print(0.79458, max_, argmax)
-
-
-        dependencies = {}
-        for constraint, func, _, hyp in intersecting_faces:
-            t = constraint.at(s)
-            q = func.at([s, t]) / t
-            if q > sup:
-                sup = q
-                # objective function (a[0] + a[1]s + a[2]t)/t when t = f(s)
-                argmax = (
-                    RF([func.a[1], func.a[0]]).div(constraint).add(func.a[2]),
-                    hyp,
-                )
-            dependencies[str(hyp.data)] = hyp
-
-        soln.append((argmax[0], interval, list(dependencies.values())))
-
-    # Simplify ranges by merging neighbouring intervals
-    for i in range(len(soln) - 1, 0, -1):
-        s1 = soln[i - 1]
-        s2 = soln[i]
-        if s1[0] == s2[0] and s1[1].x1 == s2[1].x0:
-            # Merge
-            s1[1].x1 = s2[1].x1
-            soln.pop(i)
-    return soln
-=======
             j = i + 1
             while j < len(new_sup):
                 (fj, intj) = new_sup[j]
@@ -307,10 +249,9 @@
         deps = [h for h in hypotheses 
                    if any(p for p in h.data.bound.pieces if p.domain.intersects(plane))]
         extended.append((f, inter, deps))
-        
+
     return extended
 
->>>>>>> 167a4a0d
 
 # Computes the maximum of
 #
@@ -383,39 +324,7 @@
     sup2 = compute_sup_LV_on_tau(
         hyps, sigma_interval, frac(2), tau0
     )
-<<<<<<< HEAD
-
-    print('sup 2')
-    for p in sup2:
-        print(p[0], p[1])
-    # Compare numerical to computed
-    sigmas = np.linspace(1/2, 1, 1000)
-    y1 = []
-    y2 = []
-    y3 = []
-    for sigma in sigmas:
-        y1.append(min((p[0].at(sigma) for p in sup2 if p[1].contains(sigma)), default=0))
-        y2.append(approx_sup_LV_on_tau(hyps, sigma, frac(2), tau0, 500))
-        y3.append(max((p[0].at(sigma) for p in sup2 if p[1].contains(sigma)), default=0))
-
-    for i in range(len(sigmas)):
-        if abs(y1[i] - y2[i]) > 0.001:
-            print(sigmas[i], y1[i], y3[i], y2[i])
-
-    plt.plot(sigmas, y1, label="computed")
-    plt.legend()
-    plt.title("sup2")
-    plt.show()
-    plt.plot(sigmas, y1, label="computed")
-    plt.plot(sigmas, y2, label="approx")
-    plt.legend()
-    plt.title("sup2")
-    plt.show()
-
-
-
-=======
-    
+
     # print('sup 2')
     # for p in sup2:
     #     print(p[0], p[1])
@@ -443,8 +352,7 @@
     # plt.legend()
     # plt.title("sup2")
     # plt.show()
-    
->>>>>>> 167a4a0d
+
     if debug:
         print(time.time() - start_time, "s")
 

# code for bounding the function A(\sigma) in the bound
#
# N(\sigma, T) \ll T^{A(\sigma)(1 - \sigma) + o(1)}
#
# where N(\sigma, T) is the number of zeroes of the Riemann zeta-function
# in the rectangle \sigma \le \Re z \le 1 and |\Im z| \le T.

from constants import Constants, Proof_Optimization_Method
import bound_beta as bb
import exponent_pair as ep
from fractions import Fraction as frac
from functions import Affine, Affine2, Interval, Piecewise, Polytope, RationalFunction as RF, SympyHelper
from hypotheses import *
import large_values as lv
import matplotlib.pyplot as plt
import numpy as np
from reference import Reference
import sympy
import scipy
import zeta_large_values as zlv


import time


###############################################################################
# Object representing an estimate on A(\sigma) represented as a piecewise affine
# function. 
#
# The life cycle of this object is:
# 1) Creation with expr (string), interval (Interval)
# 2) As needed, lazily parse expr to create bound (RationalFunction) that handles 
# evaluations
# 3) Once bound is set, expr is only used for stringify methods
#
# When creating derived zero-density estimates, occasionally it is more convenient
# to initialise with the bound object directly. In that case, use the static 
# from_rational_func function to create the an instance which sets expr to the 
# default __str__ representation of RationalFunction, which may or may not coincide
# with the original expr used to generate the bound object in the first place. 
# This should cause any circular reference problems (only potential display 
# inconsistencies) since, once the bound object is initialised, the expr object 
# is not used for computation. 
# 
# In the future, we will probably move to a canonical model with a guaranteed 
# one-to-one correspondence between expr and bound. At present this is challenging 
# since for each rational function there are multiple possible valid representations. 
class Zero_Density_Estimate:

    # parameters:
    #   - expr: an expression that represents a function of x
    #   - interval: the Interval object representing the range of validity of the
    #               bound.
    def __init__(self, expr, interval):
        if not isinstance(expr, str):
            raise ValueError("Parameter expr must be of type string")
        if not isinstance(interval, Interval):
            raise ValueError("Parameter interval must be of type Interval")
        self.expr = expr
        self.interval = interval

        # Do not compute this yet
        self.bound = None

    def __repr__(self):
        return f"A(x)(1-x) \leq {self.expr} on {self.interval}"

    def _ensure_bound_is_computed(self):
        if self.bound is None:
            self.bound = RF.parse(self.expr)

    # Computes the zero-density estimate at a particular value of sigma
    def at(self, sigma):
        if not self.interval.contains(sigma):
            raise ValueError(f'Sigma value {sigma} is out of bounds {self.interval}')

        self._ensure_bound_is_computed()
        return self.bound.at(sigma)

    # -------------------------------------------------------------------------
    # Static methods
    
    def from_rational_func(rf, interval):
        if not isinstance(rf, RF):
            raise ValueError("Parameter rf must be of type RationalFunction")

        zde = Zero_Density_Estimate(str(rf), interval)
        zde.bound = rf
        return zde


###############################################################################

def derived_zero_density_estimate(data, proof, deps):
    year = Reference.max_year(tuple(d.reference for d in deps))
    bound = Hypothesis(
        "Derived zero density estimate",
        "Zero density estimate",
        data,
        proof,
        Reference.derived(year),
    )
    bound.dependencies = deps
    return bound


# Adds a zero-density estimate to the hypothesis set
# estimate - bound on A(\sigma)
# interval - the domain of \sigma for which the estimate holds
def add_zero_density(hypotheses, estimate, interval, ref, params=""):
    hypotheses.add_hypotheses(
        Hypothesis(
            f"{ref.author()} ({ref.year()}) zero density estimate" + params,
            "Zero density estimate",
            Zero_Density_Estimate(estimate, interval),
            f"See [{ref.author()}, {ref.year()}]",
            ref,
        )
    )


###############################################################################

# Given a list of large value estimates or zeta large value estimates, compute
#
# sup_{t \in [tau_lower, tau_upper]} LV(s, t) / t
#
# for s in sigma_interval, returning the result as a piecewise function.
# Returns: list of (RationalFunction, Interval) tuples.
def compute_sup_LV_on_tau(hypotheses, sigma_interval, tau_lower, tau_upper):

    # Keep track of which hypothesis each piece came from
    lookup = []
    pieces = []
    for h in hypotheses:
        for p in h.data.bound.pieces:
            lookup.append(h)
            pieces.append(p)

    # debugging only - for extending Heath-Brown's estimates
    # fn = Piecewise(pieces)
    # print('debugging:', tau_lower, tau_upper)
    # for f in fn.pieces:
    #     print(f)
    # fn.plot_domain(xlim=(0.75, 0.82), ylim=(tau_lower, tau_upper), title='Debugging')

    # Critical points are partition the interval sigma_interval into subintervals
    # s_i, with the property that
    # d/dt(f(s, t)/t) is one-signed for all s \in s_i and (s, t) \in D,
    # where D is a polytope (in this case it is the domain of a piecewise defined function).
    crits = set([sigma_interval.x0, sigma_interval.x1])

    # Also, cache all the faces of the polytopes, which are 4-tuples of
    # (domain, function, interval, estimate), where
    #
    # 1. interval: the sigma interval on which the facet is defined
    # 2. domain: the equation of the facet as a function of sigma (i.e. constraint)
    # 3. function: the value of the function on the domain (i.e. a)
    # 4. hypothesis: the hypothesis object from which the bound is derived
    faces = []
    for pi in range(len(pieces)):
        p = pieces[pi]
        # Compute vertices and faces of the domain
        verts = p.domain.get_vertices()
        incidences = [list(x) for x in p.domain.polyhedron.get_input_incidence()]
        constraints = p.domain.get_constraints()

        crits.update([v[0] for v in verts if sigma_interval.contains(v[0])])
        # d/dt(f(s,t)/t) = -(A + Bs)/t^2, which vanishes for s = -A/B
        if p.a[1] != 0:
            s = -p.a[0] / p.a[1]
            if sigma_interval.contains(s):
                crits.add(s)

        # Iterate through the edges
        for i in range(len(constraints)):
            c = constraints[i].coefficients
            vs = [verts[j] for j in incidences[i]]
            sub = Interval(min(v[0] for v in vs), max(v[0] for v in vs), True, True)

            if sub.length() > 0:
                faces.append((RF([-c[1], -c[0]], [c[2]]), p, sub, lookup[pi]))

    return max_RF(crits, faces)

# Bounds are 4-tuples of
# (domain, function, interval, estimate), where
#
# 1. interval: the sigma interval on which the facet is defined
# 2. domain: the equation of the facet as a function of sigma (i.e. constraint)
# 3. function: the value of the function on the domain (i.e. a)
# 4. hypothesis: the hypothesis object from which the bound is derived
def max_RF(crits, faces):

    # Iterate through each subinterval of sigma
    crits = list(crits)
    crits.sort()

    soln = []
    for i in range(1, len(crits)):
        s1 = crits[i - 1]
        s2 = crits[i]
        interval = Interval(s1, s2)
        if interval.length() == 0:
            continue

        s = interval.midpoint()  # the test point

        # Iterate through the faces, collecting t-coordinates where the vertical
        # line \sigma = s intersects with a face
        sup = float("-inf")
        argmax = None
        intersecting_faces = [f for f in faces if f[2].contains(s)]
        dependencies = {}
        for constraint, func, _, hyp in intersecting_faces:
            t = constraint.at(s)
            q = func.at([s, t]) / t
            if q > sup:
                sup = q
                # objective function (a[0] + a[1]s + a[2]t)/t when t = f(s)
                argmax = (
                    RF([func.a[1], func.a[0]]).div(constraint).add(func.a[2]),
                    hyp,
                )
            dependencies[str(hyp.data)] = hyp

        soln.append((argmax[0], interval, list(dependencies.values())))

    # Simplify ranges by merging neighbouring intervals
    for i in range(len(soln) - 1, 0, -1):
        s1 = soln[i - 1]
        s2 = soln[i]
        if s1[0] == s2[0] and s1[1].x1 == s2[1].x0:
            # Merge
            s1[1].x1 = s2[1].x1
            soln.pop(i)
    return soln

# Computes the maximum of
#
# \sup_{t \in [\tau_0, 2\tau_0]} LV(s, t) / t,
# \sup_{t \in [2, \tau_0]} LV_{\zeta}(s, t) / t
#
# for all s \in sigma_interval, as a piecewise RationalFunction. This function
# should return the same result as approximate_best_zero_density_estimate.
def lv_zlv_to_zd(hypotheses, sigma_interval, tau0=frac(3), debug=False):

    s_lim = (sigma_interval.x0, sigma_interval.x1)
    
    if debug:
        start_time = time.time()
        
    # Get large value bounds
    hyps = lv.best_large_value_estimate(
        hypotheses, Polytope.rect(s_lim, (tau0, 2 * tau0))
    )
    
    if debug:
        print(time.time() - start_time, "s")
        start_time = time.time()
        print(f"computing sup LV with {len(hyps)} estimates")

    sup1 = compute_sup_LV_on_tau(
        hyps, sigma_interval, tau0, 2 * tau0
    )

    # print('sup 1')
    # for p in sup1:
    #     print(p[0], p[1])
    # for p in sup1:
    #     if p[1].contains(0.78):
    #         for q in p[2]:
    #             q.recursively_list_proofs(1)
    
    # temp = []
    # for p in sup1:
    #     if p[1].contains(0.78):
    #         for q in p[2]:
    #             temp.extend(q.data.bound.pieces)
    # temp = Piecewise(temp)
    # temp.plot_domain(xlim=(0.75, 0.82), ylim=(tau0, 2 * tau0), resolution=1000)
    
    if debug:
        print(time.time() - start_time, "s")
        start_time = time.time()

    # Get zeta large value bounds
    hyps = zlv.best_large_value_estimate(
        hypotheses, Polytope.rect(s_lim, (frac(2), tau0))
    )
    
    if debug:
        print(time.time() - start_time, "s")
        start_time = time.time()
        print(f"computing sup LVZ with {len(hyps)} estimates")

    sup2 = compute_sup_LV_on_tau(
        hyps, sigma_interval, frac(2), tau0
    )
    
    # print('sup 2')
    # for p in sup2:
    #     print(p[0], p[1])
    # for p in sup2:
    #     if p[1].contains(0.78):
    #         for q in p[2]:
    #             q.recursively_list_proofs(1)
    # temp = []
    # for p in sup2:
    #     if p[1].contains(0.78):
    #         for q in p[2]:
    #             temp.extend(q.data.bound.pieces)
    # temp = Piecewise(temp)
    # temp.plot_domain(xlim=(0.75, 0.82), ylim=(2, tau0), resolution=1000)
    
    if debug:
        print(time.time() - start_time, "s")

    # Compute the maximum as a piecewise function
    crits = set(s[1].x0 for s in sup1)
    crits.update(s[1].x1 for s in sup1)
    crits.update(s[1].x0 for s in sup2)
    crits.update(s[1].x1 for s in sup2)

    for func1, int1, _ in sup1:
        for func2, int2, _ in sup2:
            crits.update(func1.intersections(func2, int1.intersect(int2)))

    crits = list(crits)
    crits.sort()
    soln = []
    for i in range(1, len(crits)):
        s1 = crits[i - 1]
        s2 = crits[i]
        interval = Interval(s1, s2)
        if interval.length() == 0:
            continue

        s = interval.midpoint()  # the test point

        f1 = next(f for f in sup1 if f[1].contains(s))
        f2 = next(f for f in sup2 if f[1].contains(s))
        f = f1[0] if f1[0].at(s) > f2[0].at(s) else f2[0]
        soln.append((f, interval, [f1[2], f2[2]]))

    # Simplify ranges by merging neighbouring intervals
    for i in range(len(soln) - 1, 0, -1):
        s1 = soln[i - 1]
        s2 = soln[i]
        if s1[0] == s2[0] and s1[1].x1 == s2[1].x0:
            # Merge
            s1[1].x1 = s2[1].x1
            soln.pop(i)
    
    # pack into Hypothesis
    hyps = []
    for s in soln:
        proof = f'Follows from {len(s[2][0])} large value estimates and {len(s[2][1])} zeta large value estimates'
        deps = s[2][0]          # the LV dependencies
        deps.extend(s[2][1])    # the LVZ dependencies
        hyps.append(derived_zero_density_estimate(
            Zero_Density_Estimate.from_rational_func(s[0], s[1]), 
            proof, 
            deps
        ))
    return hyps


# Tries to prove the zero-density estimate 
# A(sigma) \leq Abound (sigma in sigma_interval)
# using Corollary 11.8
def prove_density_estimate(hypothesis, Abound, sigma_interval):

    # Try to prove that LV(s, t) / t \leq 3(1 - s)/tau0 = (1 - s) * Abound in the range 
    # 2/3 tau0 \leq t \leq tau0
    lv.prove_LV_on_tau_bound(hypothesis, Abound.mul(RF([-1, 1])), sigma_interval, (RF([2]), Abound))
    zlv.prove_LV_on_tau_bound(hypothesis, Abound.mul(RF([-1, 1])), sigma_interval, (RF([2]), Abound))

    raise NotImplementedError()


# Computes the zero-density estimate obtained from
#
# A(s) \leq 3m / ((3m - 2) s + 2 - m)
#
# for s \geq max {
#   (9m^2 - 4m + 2) / (12m^2 - 6m + 2)
#   (3m^2(1 + 2k + 2l) - (4k + 2l) m + 2k + 2l) / (4m^2(1 + 2k + 2l) - (6k + 4l) m + 2k + 2l)
# }
def ivic_ep_to_zd(exp_pairs, m=2):

    # Search only among the vertices of H
    dep = None
    sigma0 = 1
    for eph in exp_pairs:
        (k, l) = eph.data.k, eph.data.l
        v = (3 * m * m * (1 + 2 * k + 2 * l) - (4 * k + 2 * l) * m + 2 * k + 2 * l) / (
            4 * m * m * (1 + 2 * k + 2 * l) - (6 * k + 4 * l) * m + 2 * k + 2 * l
        )
        if v < sigma0:
            sigma0 = v
            dep = eph

    sigma0 = max(sigma0, frac(9 * m * m - 4 * m + 2, 12 * m * m - 6 * m + 2))
    sigma0 = min(sigma0, frac(6 * m * m - 5 * m + 2, 8 * m * m - 7 * m + 2))

    zde = Zero_Density_Estimate(f"{3*m}/({3*m-2}x + {2-m})", Interval(sigma0, 1))
    return derived_zero_density_estimate(
        zde, f"Follows from {dep.data}", {dep}
    )

eph = Hypothesis("", "Exponent pair", ep.Exp_pair(frac(1,6), frac(2,3)), "", Reference.classical())
for m in range(3, 10):
    h = ivic_ep_to_zd([eph], m)
    print(h.data, float(h.data.interval.x0))

def approx_bourgain_ep_to_zd(exp_pairs):
    
    sigmas = np.linspace(1/2, 1, 1000)

    points = [[p.data.k, p.data.l] for p in exp_pairs]
    conv = scipy.spatial.ConvexHull(np.array(points))
    vertices = [points[v] for v in conv.vertices]
    poly = Polytope.from_V_rep(vertices)

    for v in vertices:
        print(v[0], v[1])

    for s in sigmas:
        R1 = poly.intersect(Polytope([
            [0, 1, 0],
            [frac(11,85), -1, 0],
            [-frac(3,5), 0, 1],
            [1, 0, -1],
            [-13, 20, 15],
            [2 * s - 1, 2 * s, -1]
        ]))

        R2 = poly.intersect(Polytope([
            [-frac(11,85), 1, 0],
            [frac(1,5), -1, 0],
            [-frac(3,5), 0, 1],
            [1, 0, -1],
            [-13, 20, 15],
            [2 * s - 1, 2 * s, -1],
            [11 - 22 * s, 170 * s - 144, 11]
        ]))

        # iterate through the vertices of R1
        Abound = float('inf')
        argmin = (0, 1)
        if not R1.is_empty(include_boundary=False):
            verts = R1.get_vertices()
            for v in verts:
                (k, l) = v
                if 2 * (1 + k) * s - 1 - l <= 0: continue
                A = 4 * k / (2 * (1 + k) * s - 1 - l)
                if A < Abound:
                    Abound = A
                    argmin = (k, l)
        
        if not R2.is_empty(include_boundary=False):
            verts = R2.get_vertices()
            for v in verts:
                (k, l) = v
                if 2 * (1 + k) * s - 1 - l <= 0: continue
                A = 4 * k / (2 * (1 + k) * s - 1 - l)
                if A < Abound:
                    Abound = A
                    argmin = (k, l)

        print(s, argmin, Abound)


# Computes the zero-density estimate
#
# A(s) \leq 4k/(2(1 + k)s - 1 - l)   (s > s0)
#
# for any exponent pair (k, l) and number s0 jointly satisfying
#   - k < 11/85
#   - 11/85 < k < 1/5
#   - s0 = (144k - 11l - 11)/(170k - 22)
def bourgain_ep_to_zd(exp_pairs):

    bounds = []
    for eph in exp_pairs:
        (k, l) = eph.data.k, eph.data.l
        if k <= frac(1, 5) and l >= frac(3, 5) and 15 * l + 20 * k >= 13:
            if k <= frac(11, 85):
                s0 = max(frac(1, 2), (l + 1) / (2 * (k + 1)))
                if s0 >= 1:
                    continue
                bounds.append(
                    (RF([4 * k], [2 * (1 + k), -1 - l]), Interval(s0, 1), eph)
                )
            else:
                s0 = max(
                    frac(1, 2),
                    (l + 1) / (2 * (k + 1)),
                    frac(144 * k - 11 * l - 11, 170 * k - 22),
                )
                if s0 >= 1:
                    continue
                bounds.append(
                    (RF([4 * k], [2 * (1 + k), -1 - l]), Interval(s0, 1), eph)
                )

    crits = set()
    for i in range(len(bounds)):
        for j in range(i):
            (b1, int1, h1) = bounds[i]
            (b2, int2, h1) = bounds[j]
            crits.update(b1.intersections(b2, int1.intersect(int2)))
            crits.update([int1.x0, int1.x1, int2.x0, int2.x1])

    crits = list(crits)
    crits.sort()

    soln = []
    for i in range(1, len(crits)):
        s1 = crits[i - 1]
        s2 = crits[i]
        if s2 == s1 or s1 < frac(1, 2):
            continue

        interval = Interval(s1, s2)
        s = interval.midpoint()  # the test point

        # Iterate through the faces, collecting t-coordinates where the vertical
        # line \sigma = s intersects with a face
        sup = float("inf")
        argmax = None
        intersecting_faces = [b for b in bounds if b[1].contains(s)]
        for b in intersecting_faces:
            q = b[0].at(s)
            if q < sup:
                sup = q
                argmax = b
        soln.append((argmax[0], interval, argmax[2]))

    # Simplify ranges by merging neighbouring intervals
    for i in range(len(soln) - 1, 0, -1):
        s1 = soln[i - 1]
        s2 = soln[i]
        if s1[0] == s2[0] and s1[1].x1 == s2[1].x0:
            # Merge
            s1[1].x1 = s2[1].x1
            soln.pop(i)

    for s in soln:
        print(s[0], "for x \\in", s[1], s[1].contains(frac(15, 16)), s[2])
        s[2].recursively_list_proofs()
    return soln


# Compute all zero-density estimates derived from exponent pairs
def ep_to_zd(hypotheses):

    # TODO: this routine is used quite often, should we roll it into a separate method?
    hypotheses.add_hypotheses(
        ep.compute_exp_pairs(hypotheses, search_depth=5, prune=True)
    )
    hypotheses.add_hypotheses(ep.exponent_pairs_to_beta_bounds(hypotheses))
    hypotheses.add_hypotheses(ep.compute_best_beta_bounds(hypotheses))
    ephs = ep.beta_bounds_to_exponent_pairs(hypotheses)

    # zdts = [bourgain_ep_to_zd(ephs)]
    approx_bourgain_ep_to_zd(ephs)
    # zdts.append(ivic_ep_to_zd(ephs, m=2))

    return zdts


# Aggregate the zero-density estimates in the Hypothesis_Set and returns a piecewise 
# function that represents the best zero-density estimate in each subinterval of [1/2, 1]
# Note that this function does not compute zero-density estimates from other 
# Hypothesis objects - it only aggregates existing Hypothesis objects of type 
# "Zero density estimate". 
def best_zero_density_estimate(hypotheses, verbose=False):
    hs = hypotheses.list_hypotheses(hypothesis_type="Zero density estimate")

    # Ensure bound is computed
    for h in hs:
        h.data._ensure_bound_is_computed()
    
    # Start with default bound 
    default = Zero_Density_Estimate("10000000", Interval(frac(1,2), 1))
    default._ensure_bound_is_computed()
    best_bound = [
        Hypothesis(
            "Placeholder zero density estimate",
            "Zero density estimate",
            default,
            "Placeholder zero density estimate",
            Reference.trivial(),
        )
    ]
    x = RF.x

    for h1 in hs:
        # For simplicity, work directly with sympy objects
        f1 = h1.data.bound.num / h1.data.bound.den
        in1 = h1.data.interval 

        new_best_bound = []
        for h2 in best_bound:
            f2 = h2.data.bound.num / h2.data.bound.den
            in2 = h2.data.interval
            solns = sympy.solve(f1 - f2)
            crits = set(SympyHelper.to_frac(soln) for soln in solns if soln.is_real)
            crits.update([in1.x0, in1.x1])
            crits = set(c for c in crits if in2.contains(c))
            crits.update([in2.x0, in2.x1])

            crits = list(crits)
            crits.sort()
            for i in range(1, len(crits)):
                inter = Interval(crits[i - 1], crits[i])
                mid = inter.midpoint()
                if not in1.contains(mid) or f2.subs(x, mid) < f1.subs(x, mid):
                    # f2 is the better bound 
                    zde = Zero_Density_Estimate(str(f2), inter)
                    h = h2
                else:
                    zde = Zero_Density_Estimate(str(f1), inter)
                    h = h1

                zde._ensure_bound_is_computed()
                # name, hypothesis_type, data, proof, reference
                new_best_bound.append(
                    Hypothesis(h.name, h.hypothesis_type, zde, h.proof, h.reference)
                )

        # Simplify
        best_bound = []
        i = 0
        while i < len(new_best_bound):
            bi = new_best_bound[i]
            (fi, inti) = (bi.data.bound, bi.data.interval)
            left = inti.x0
            right = inti.x1

            j = i + 1
            while j < len(new_best_bound):
                bj = new_best_bound[j]
                (fj, intj) = (bj.data.bound, bj.data.interval)
                if not (fi == fj and right == intj.x0 and \
                        bi.proof == bj.proof):
                    break

                right = intj.x1
                j += 1

            bi.data.interval = Interval(left, right)
            best_bound.append(bi)
            i = j

    if verbose:
        print("A(x) \leq ")
        for b in best_bound:
            if b.data.interval.x0 < Constants.ZERO_DENSITY_SIGMA_LIMIT:
                print(f"\t{b.data}  {b.proof}")

        # plot zero-density estimate 
        N = 500
        xs = []
        computed_zdt = []
        literature_zdt = []

        for i in range(N):
            sigma = 1 / 2 + 1 / 2 * i / N
            xs.append(sigma)
            A1 = min(h.data.at(sigma) for h in hs if h.data.interval.contains(sigma))
            A2 = next((b.data.at(sigma) for b in best_bound if b.data.interval.contains(sigma)), 0)
            literature_zdt.append(A1)
            computed_zdt.append(A2)

        plt.figure(dpi=1200)
        plt.xlabel("σ")
        plt.ylabel("A(σ)")
        plt.plot(xs, computed_zdt, linewidth=0.5, label="Computed zero-density estimate")
        plt.plot(xs, literature_zdt, linewidth=0.5, label="Literature zero-density estimate")
        plt.title("Best zero density estimate")
        plt.legend(loc="lower left")
        plt.show()
    
    return best_bound
<<<<<<< HEAD





def optimize_pintz_zero_density(hypotheses):
    
    # compute best beta bounds
    hypotheses.add_hypotheses(
        ep.compute_exp_pairs(hypotheses, search_depth=5, prune=True)
    )
    hypotheses.add_hypotheses(ep.exponent_pairs_to_beta_bounds(hypotheses))
    beta_hyps = ep.compute_best_beta_bounds(hypotheses)

    for b in beta_hyps:
        (m, c) = b.data.bound.m, b.data.bound.c
        a_interval = b.data.bound.domain
        
        # solve t0 = t0(sigma) such that t0 beta (1/t0) = sigma
        # as a linear function of sigma 
        # Since t beta (1/t) \leq m + ct, t0 = -m/c + sigma / c
        # Range is t1 <= t <= t2 i.e. m + c t1 <= sigma <= m + c t2
        if c > 0:
            
            # exclude this edge case for now 
            if a_interval.x0 == 0: continue
        
            sigma_domain = Interval(
                m + c / a_interval.x1, m + c / a_interval.x0,
                a_interval.include_upper, a_interval.include_lower)
            tau0 = Affine(m/c, -1/c, sigma_domain)
            print('tau_0 ', tau0)
            print(m, c, a_interval)
        elif c == 0:
            tau0 = None
            print(m, a_interval)
        else:
            raise NotImplementedError()
            
    
    
    
    
=======
>>>>>>> 29a46154
<|MERGE_RESOLUTION|>--- conflicted
+++ resolved
@@ -685,11 +685,6 @@
         plt.show()
     
     return best_bound
-<<<<<<< HEAD
-
-
-
-
 
 def optimize_pintz_zero_density(hypotheses):
     
@@ -723,11 +718,4 @@
             tau0 = None
             print(m, a_interval)
         else:
-            raise NotImplementedError()
-            
-    
-    
-    
-    
-=======
->>>>>>> 29a46154
+            raise NotImplementedError()
--- conflicted
+++ resolved
@@ -401,15 +401,9 @@
     # zeta_large_values_examples()
     # zero_density_estimates_examples()
     # zero_density_estimates_examples2()
-<<<<<<< HEAD
-    # more_zero_density_examples()
-    zd.approx_optimise_bourgain_zero_density_estimate()
-    
-=======
     # zero_density_estimates_examples3()
     h = literature.find_hypothesis(hypothesis_type="Large value estimate", keywords="Bourgain")
     h.data.bound.check((1/2, 1), (0, 5))
     h.data.bound.plot_domain((1/2, 1), (0, 5))
->>>>>>> aee1a7b5
 
 all_examples()
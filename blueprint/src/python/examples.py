--- conflicted
+++ resolved
@@ -148,7 +148,6 @@
         "3. Now assume all exponent pairs in the literature, and the trivial pair (0, 1):"
     )
     hypotheses.add_hypothesis(trivial_exp_pair)
-<<<<<<< HEAD
     hypotheses.add_hypotheses(
         literature.list_hypotheses(hypothesis_type="Exponent pair")
     )
@@ -162,12 +161,6 @@
     derived_pairs = compute_exp_pairs(
         hypotheses, search_depth=1
     )  # Compute the hull a bit
-=======
-    hypotheses.add_hypotheses(literature.list_hypotheses(hypothesis_type='Exponent pair'))
-    hypotheses.add_hypotheses(literature.list_hypotheses(hypothesis_type='Exponent pair transform'))
-    print('\tTotal exponent pairs:', len(hypotheses.list_hypotheses(hypothesis_type="Exponent pair")))
-    derived_pairs = compute_exp_pairs(hypotheses, search_depth=1, prune=False) # Compute the hull a bit
->>>>>>> 3564450a
     hypotheses.add_hypotheses(derived_pairs)
     print(
         f"\tAlso assume derived exponent pairs with transform depth \\leq 1. Total pairs:",
@@ -424,13 +417,10 @@
     for k in range(2, 5):
         hypotheses.add_hypothesis(lv.raise_to_power_hypothesis(k))
 
-
 def more_zero_density_examples():
     zd.optimise_bourgain_zero_density_estimate()
 
-
 def all_examples():
-<<<<<<< HEAD
     # mu_bound_examples()
     # exp_pair_examples()
     # beta_bound_examples()
@@ -440,17 +430,4 @@
     # zero_density_estimates_examples2()
     more_zero_density_examples()
 
-
-=======
-    #mu_bound_examples()
-    #exp_pair_examples()
-    beta_bound_examples()
-    #large_values_examples()
-    #zeta_large_values_examples()
-    #zero_density_estimates_examples()
-    #zero_density_estimates_examples2()
-    #more_zero_density_examples()
-    
-    
->>>>>>> 3564450a
 all_examples()
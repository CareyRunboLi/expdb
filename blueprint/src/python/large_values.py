# code for representing a an upper bound on how frequently a Dirichlet polynomial
# of length N can be large. For

from constants import *
import copy
from fractions import Fraction as frac
from functions import *
from hypotheses import *
import numpy as np
import matplotlib.pyplot as plt
from polytope import *
from reference import *
import itertools
import time


###############################################################################
# Object representing a large value bound for a certain domain on (\sigma, \tau)
class Large_Value_Estimate:

    # parameters:
    #   - bound: (Piecewise type) the piecewise affine function (of 2 variables)
    #           representing the bound on LV(\sigma, \tau)
    def __init__(self, bound):
        if not isinstance(bound, Piecewise):
            raise ValueError("bound must be of type Piecewise")
        self.bound = bound

    def __repr__(self):
        return "LV(x, y) \leq " + str(self.bound)


class Large_Value_Estimate_Transform:

    def __init__(self, transform):
        self.transform = transform

    def __repr__(self):
        return "Raising to a power"


###############################################################################


# Compute the maximum of a list of bounds represented in coefficient vector form
# Returns the result as a piecewise function
# bounds (list of list) vectors a representing a function f(x) = a^Tx with the first
#                   coefficient denoting the constant term
# domain (Polytope object) the (sigma, tau) domain of definition
def max_of(bounds, domain=None):

    # The standard domain of definition is \sigma \in [1/2, 1], \tau \geq 0
    if domain is None:
        domain_ineq = [
            [-frac(1, 2), 1, 0],  # \sigma >= 1/2
            [1, -1, 0],  # \sigma <= 1
            [0, 0, 1],  # \tau >= 0
            [Constants.TAU_UPPER_LIMIT, 0, -1],  # \tau <= large number
        ]
        domain = Polytope(domain_ineq)

    # Construct affine objects to represent the bounds
    fns = [Affine2(b, domain) for b in bounds]

    # Handle edge cases
    if len(fns) == 1:
        return Piecewise(fns)

    # Compute the pairwise intersections
    intersections = []
    for i in range(len(bounds)):
        for j in range(0, i):
            intersections.append(fns[i].intersection(fns[j]))

    # Iterate over the power set of intersection lines
    regions = []
    for i in range(2 ** len(intersections)):
        b = bin(i)[2:].zfill(len(intersections))  # binary representation
        s = []
        for j in range(len(b)):
            if b[j] == "1":
                s.append(intersections[j].constraint.coefficients)
            else:
                s.append([-x for x in intersections[j].constraint.coefficients])
        p = Polytope(s).intersect(domain)
        if not p.is_empty(include_boundary=False):
            regions.append(p)

    # For each region, compute the centroid and find the maximal function
    pieces = []
    for r in regions:
        center = r.get_centroid()
        index = max(range(len(bounds)), key=lambda i: fns[i].at(center))
        argmax = fns[index]
        pieces.append(Affine2(argmax.a, r))

    # Construct the piecewise function and simplify
    bound = Piecewise(pieces)
    bound.simplify()

    return bound


def literature_bound_LV_max(bounds, ref, params=""):
    piecewise = max_of(bounds)
    return Hypothesis(
        f"{ref.author()} large value estimate" + params,
        "Large value estimate",
        Large_Value_Estimate(piecewise),
        f"See [{ref.author()}, {ref.year()}]",
        ref,
    )


def derived_bound_LV(bound, proof, deps):
    year = Reference.max_year(tuple(d.reference for d in deps))
    bound = Hypothesis(
        "Derived large value estimate",
        "Large value estimate",
        Large_Value_Estimate(bound),
        proof,
        Reference.derived(year),
    )
    bound.dependencies = deps
    return bound


def classical_LV_estimate(bounds):
    return Hypothesis(
        "Classical large value estimate",
        "Large value estimate",
        Large_Value_Estimate(max_of(bounds)),
        "Classical",
        Reference.classical(),
    )


def conjectured_LV_estimate(bounds, name):
    return Hypothesis(
        name,
        "Large value estimate",
        max_of(bounds),
        f"Conjecture",
        Reference.conjectured(),
    )

montgomery_conjecture = conjectured_LV_estimate([[2, -2, 0]], "Montgomery conjecture")

def get_optimized_bourgain_lv_estimate(ref):
    pieces = [
        # For now - assume that we can't say anthing about LV estimates
        # for tau < 1
        Affine2(
            [Constants.LV_DEFAULT_UPPER_BOUND, 0, 0],
            Polytope([
                [-frac(1,2), 1, 0],  # \sigma >= 1/2
                [1, -1, 0],  # \sigma <= 1
                [0, 0, 1],  # \tau >= 0
                [1, 0, -1],  # \tau <= 1
            ])
        ),
        Affine2(
            [frac(16,3), -frac(20,3), frac(1,3)],
            Polytope([
                [10, -14, 1], # 10 - 14s + t >= 0
                [-1, 0, 1], # -1 + t >= 0
                [4, 4, -5], # 4/5 + 4/5s - t >= 0
                [-11, 16, -1]
            ])
        ),
        Affine2(
            [5, -7, frac(3,4)],
            Polytope([
                [8, -8, -1],
                [-16, 20, frac(1,3)],
                [-6, 10, -frac(7,6)],
                [-4, -4, 5]
            ])
        ),
        Affine2(
            [3, -5, 1],
            Polytope([
                [-8, 8, 1],
                [2, -6, 2],
                [-10, 14, -frac(2,3)],
                [6, -2, -2]
            ])
        ),
        Affine2(
            [0, -4, 2],
            Polytope([
                [-6, 2, 2],
                [-12, 12, 1],
                [Constants.TAU_UPPER_LIMIT, 0, -1],
                [1, -1, 0]
            ])
        ),
        Affine2(
            [8, -12, frac(4,3)],
            Polytope([
                [15, -21, 1],
                [12, -12, -1],
                [-frac(3,2), 0, 1],
                [6, -10, frac(7,6)]
            ])
        ),
        Affine2(
            [2, -2, 0],
            Polytope([
                [1, -1, 0],
                [-10, 14, -1],
                [-1, 0, 1],
                [-2, 6, -2]
            ])
        ),
        Affine2(
            [9, -12, frac(2,3)],
            Polytope([
                [frac(3,2), 0, -1],
                [-frac(1,2), 1, 0],
                [-1, 0, 1],
                [11, -16, 1],
                [16, -20, -frac(1,3)]
            ])
        )
    ]
    return Hypothesis(
        f"{ref.author()} optimized large value estimate",
        "Large value estimate",
        Large_Value_Estimate(Piecewise(pieces)),
        f"See [{ref.author()}, {ref.year()}]",
        ref,
    )




###############################################################################

# Classical estimates

# L^2 mean value theorem: LV(s, t) \leq max(2 - 2s, 1 - 2s + t)
large_value_estimate_L2 = classical_LV_estimate([[2, -2, 0], [1, -2, 1]])


# Raising to a power (large value estimate transform theorem)
def raise_to_power_hypothesis(k):

    # Convert into fraction
    k = frac(k)

    # LV(s, kt) \leq kLV(s, t)
    def transform(hypothesis):
        # Scale while re-imposing upper limit on tau
        new_bound = hypothesis.data.bound.scale(
            2, k, [[Constants.TAU_UPPER_LIMIT, 0, -1]]
        )
        for piece in new_bound.pieces:
            piece.a = [k * ai for ai in piece.a]
            piece.a[2] /= k
        return derived_bound_LV(
            new_bound,
            f"Follows from raising {hypothesis} to the k = {k} power",
            {hypothesis},
        )

    return Hypothesis(
        f"Raising to a power large value estimate transform with k = {k}",
        "Large value estimate transform",
        Large_Value_Estimate_Transform(transform),
        "Classical",
        Reference.classical(),
    )


###############################################################################

# Debugging functions
def covers(estimate, xlim, ylim):
    N = 100
    for xi in range(1, N):
        for yi in range(1, N):
            x = xlim[0] + (xlim[1] - xlim[0]) * xi / N
            y = ylim[0] + (ylim[1] - ylim[0]) * yi / N
            if estimate.at([x, y]) is None:
                for p in estimate.pieces:
                    print(p)
                raise ValueError(f"{x}, {y}")


###############################################################################

# Given a list of Piecewise objects, compute their minimum over a given domain
# Returns result as a list of hypotheses, created using the constructor function
def piecewise_min(estimates, domain, constructor):

    # Compute bounds and crop domains (taking care not the alter the original estimates
    # objects)
    bounds = [e.data.bound for e in estimates]
    for i in range(len(bounds)):
        bounds[i] = copy.copy(bounds[i])
        bounds[i].crop(domain)

    # No combination required - just crop a copy of the pieces to the required domain
    if len(estimates) == 1:
        parent = estimates[0]
        return [constructor(bounds[0], f"Follows from {parent.name}", {parent})]

    # Temporarily set the 'label' field of all estimates, and create a lookup table
    lookup = {}
    for i in range(len(bounds)):
        b = bounds[i]
        lookup[i] = estimates[i]
        for piece in b.pieces:
            piece.label = i

    # Iterate through the list of estimates, taking pairwise minimum each time
    best_est = None
    simplify_every = 5
    for i in range(len(bounds)):
        b = bounds[i]
        if best_est is None:
            best_est = b
        else:
            best_est = best_est.min_with(b)
        if i % simplify_every == 0:
            best_est.simplify()

    if len(bounds) % simplify_every != 0:
        best_est.simplify()

    # Set hypothesis objects with dependencies and proofs
    hyps = []
    if best_est is not None:
        for e in best_est.pieces:
            parent = lookup[e.label]
            hyps.append(
                constructor(Piecewise([e]), f"Follows from {parent.name}", {parent})
            )

    # Remove 'label' field
    for b in bounds:
        for piece in b.pieces:
            piece.label = None

    return hyps


# Returns the best estimate on LV(\sigma, \tau) by combining all hypotheses of
# type 'Large value estimate' in the hypothesis set.
# Warning: this method is not thread safe
# Parmeters:
#   - hypotheses: (Hypothesis_Set object) the set of hypothesis to assume
#   - domain: (Polytope object) [Optional]the domain on which to compute the large value estimate
#               must be of dimension 2.
# Returns: (list of Hypothesis objects)
def best_large_value_estimate(hypotheses, domain=None):
    if not isinstance(hypotheses, Hypothesis_Set):
        raise ValueError("hypotheses must be of type Hypothesis_Set")
    if domain is not None and not isinstance(domain, Polytope):
        raise ValueError("domain must be of type Polytope")

    # Default domain (\sigma, \tau) \in [1/2, 1] x [0, TAU_UPPER_LIMIT]
    if domain is None:
        domain = Polytope.rect((frac(1, 2), frac(1)), (0, Constants.TAU_UPPER_LIMIT))

    lves = hypotheses.list_hypotheses(hypothesis_type="Large value estimate")
    lv_transforms = hypotheses.list_hypotheses(
        hypothesis_type="Large value estimate transform"
    )

    # Generate set of LV estimates (original + transformed)
    lv_estimates = list(lves)
    for tr_hyp in lv_transforms:
        lv_estimates.extend([tr_hyp.data.transform(lve) for lve in lves])

    return piecewise_min(lv_estimates, domain, derived_bound_LV)


# Optimise Bourgain's large value estimate by choosing the best value of \alpha_1, \alpha_2
# in each subregion of (\sigma, \tau)
def optimize_bourgain_large_value_estimate():
    # Variables are (in order)
    # [a1, a2, sigma, tau, M, constant]
    # Regions over (sigma, tau) are defined by solving a system of 3 equations
    # to obtain a1 = f(sigma, tau), a2 = g(sigma, tau) where f, g are linear.
    # The equations are given by
    eqns = [
        [0, 1, -2, 0, -1, 2],            # a2 + 2 - 2s = M
        [1, frac(1,2), -2, 0, -1, 2],    # a1 + a2/2 + 2 - 2s = M
        [0, -1, -8, 2, -1, 4],           # -a2 + 2t + 4 - 8s = M
        [-2, 0, -16, 1, -1, 12],         # -2a1 + t + 12 - 16s = M
        [4, 0, -4, 0, -1, 3],            # 4a1 + 3 - 4s = M
        [4, 0, -4, 2, -1, 0],            # 4a1 + 2t - 4s = M
        [1, 0, 0, 0, 0, 0],              # a1 = 0
        [0, 1, 0, 0, 0, 0],              # a2 = 0
    ]

    domain = Polytope.rect((frac(1,2), frac(1)), (frac(1), frac(3)))

    # Sympy solvers give empty solution sets for these systems - so instead we
    # (temporarily) use sympy's matrix rref computer
    # a1, a2, s, t, M = sympy.symbols("a1, a2, s, t, M")
    # var = [a1, a2, s, t, M]
    hypotheses = []
    for c in itertools.combinations(eqns, 3):
        mat = sympy.Matrix([eq for eq in c])
        (rows, cols) = (len(c), len(c[0]))
        res = mat.rref() # Compute reduced row-echelon form
        mat = [[SympyHelper.to_frac(x) for x in res[0].row(i)] for i in range(rows)] # unpack

        # Take advantage of the reduced row-echelon form
        if mat[0][0] == 0 or mat[1][1] == 0:
            print('skipping')
            for r in mat: print(' '.join(str(v) for v in r))

            continue

        # Scale if required (it shouldn't be required, but just in case)
        if mat[0][0] != 1:
            d = mat[0][0]
            mat[0] = [mat[0][i] / d for i in range(cols)]
        if mat[1][1] != 1:
            d = mat[1][1]
            mat[1] = [mat[1][i] / d for i in range(cols)]

        # Eliminate the M variable
        if mat[0][4] != 0:
            if mat[2][4] == 0:
                # Unsolvable for M
                print('skipping 2')
                for r in mat: print(' '.join(str(v) for v in r))
                continue
            else:
                r = mat[0][4] / mat[2][4]
                mat[0] = [mat[0][i] - mat[2][i] * r for i in range(cols)]
        if mat[1][4] != 0:
            if mat[2][4] == 0:
                print('skipping 3')
                for r in mat: print(' '.join(str(v) for v in r))
                continue
            else:
                r = mat[1][4] / mat[2][4]
                mat[1] = [mat[1][i] - mat[2][i] * r for i in range(cols)]

        # Given the definitions of a1, a2, substitute into each of the
        # 6 functions under the max, computing their maximum in the domain
        a1_defn = [-mat[0][5], -mat[0][2], -mat[0][3]] # C + A s + B t
        a2_defn = [-mat[1][5], -mat[1][2], -mat[1][3]] # C + A s + B t

        # This is the region where a1 >= 0, a2 >= 0
        region = Polytope([a1_defn, a2_defn]).intersect(domain)

        if not region.is_empty(include_boundary=False):
            # Hack to ensure uniqueness (using the fact that tuples are hashable)
            fns = set()
            for i in range(6):
                fn = [eqns[i][5], eqns[i][2], eqns[i][3]]
                fn = tuple(fn[j] + eqns[i][0] * a1_defn[j] + eqns[i][1] * a2_defn[j] for j in range(len(fn)))
                fns.add(fn)
            # Compute maximum
            start_time = time.time()
            lst = [list(fn) for fn in fns]
            func = max_of(lst, region)
            neg_regions = domain.set_minus(region)
        else:
            func = Piecewise([])
            neg_regions = [domain]

        for reg in neg_regions:
            func.pieces.append(Affine2([10000000, 0, 0], reg))

        if not func.check((1/2, 1), (1, 3)):
            print("original list")
            for p in lst:
                print(' '.join(str(pi) for pi in p))

            print("maxed")
            for p in func.pieces:
                print(p)

            print("region")
            print(region)

            print("recreation")
            print(max_of(lst, region).check((1/2, 1), (1,3)))



        a1_proof = "a1 = " + Affine2.to_string(a1_defn, "st")
        a2_proof = "a2 = " + Affine2.to_string(a2_defn, "st")
        hypotheses.append(derived_bound_LV(func, f"Follows from taking {a1_proof} and {a2_proof}", {}))

    # Ensure that hypotheses objects are complete 
    print('Checking individual hypotheses')
    for h in hypotheses:
        print('Checking:')
        for p in h.data.bound.pieces:
            print('\t', p)
        h.data.bound.check(xlim=(frac(25,32), 1), ylim=(1, 3))
    
    print('computing piecewise min of ', len(hypotheses))
    best_lv_estimate = piecewise_min(hypotheses, domain, derived_bound_LV)

    pieces = []
    for h in best_lv_estimate:
        for p in h.data.bound.pieces:
            pieces.append(p)

    fn = Piecewise(pieces)
<<<<<<< HEAD
    print('Checking max hypotheses')
    fn.check(xlim=(frac(25,32), 1), ylim=(1, 3))
=======
    fn.plot_domain(xlim=(1/2, 1), ylim=(1, 3), title='Before simplifying')
>>>>>>> aee1a7b5

    fn.simplify(5)

    # debugging
    print('-----------------------------------------------------------------------------')
    fn = Piecewise(pieces)
    for f in fn.pieces:
        print(f)
    fn.plot_domain(xlim=(1/2, 1), ylim=(1, 3), title='Debugging')

    return best_lv_estimate


# Tries to prove the bound LV(s, t) / t \leq f(s) on the specified domain defined by
# s \in sigma_range
# t \in tau_range(s)
def prove_LV_on_tau_bound(hypotheses, f, sigma_range, tau_range):
    pass


# Given a large-value estimate as a Hypothesis, apply Huxley subdivison (see Basic
# properties (ii) of Large value estimates section) to obtain a better large
# value estimate.
#
# If the large value estimate is unchanged, returns None. Otherwise, the new
# large value estimate is returned as a Hypothesis
def apply_huxley_subdivision(hypothesis):
    if not isinstance(hypothesis, Hypothesis):
        raise ValueError('Parameter hypothesis must be of type Hypothesis')
    if hypothesis.hypothesis_type != 'Large value estimate':
        raise ValueError('Parameter hypothesis must be a Hypothesis of type "Large value estimate"')

    # Iterate through the pieces, extracting the facets (which are just lines)
    # then compute their projection onto the \sigma space
    for p in lv_hypothesis.data.bound.pieces:
        p = pieces[k]
        # Compute vertices and facets of the domain
        verts = p.domain.get_vertices()
        incidences = [list(x) for x in p.domain.polyhedron.get_input_incidence()]
        constraints = p.domain.get_constraints()

        # Iterate through the edges
        for i in range(len(constraints)):
            c = constraints[i].coefficients
            vs = [verts[j] for j in incidences[i]]
            sub = Interval(min(v[0] for v in vs), max(v[0] for v in vs), True, True)
            if sub.length() > 0:
                faces.append((RF([-c[1], -c[0]], [c[2]]), p, sub, lookup[k]))

    raise NotImplementedError()<|MERGE_RESOLUTION|>--- conflicted
+++ resolved
@@ -508,12 +508,7 @@
             pieces.append(p)
 
     fn = Piecewise(pieces)
-<<<<<<< HEAD
-    print('Checking max hypotheses')
-    fn.check(xlim=(frac(25,32), 1), ylim=(1, 3))
-=======
     fn.plot_domain(xlim=(1/2, 1), ylim=(1, 3), title='Before simplifying')
->>>>>>> aee1a7b5
 
     fn.simplify(5)
 

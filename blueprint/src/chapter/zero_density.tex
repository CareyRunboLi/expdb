\chapter{Zero density theorems}

\begin{definition}[Zero density exponents]\label{zero-def}  For $\sigma \in \R$ and $T>0$, let $N(\sigma,T)$ denote the number of zeroes $\rho$ of the Riemann zeta function with $\mathrm{Re}(\rho) \geq \sigma$ and $|\mathrm{Im}(\rho)| \leq T$.

If $1/2 \leq \sigma < 1$ is fixed, we define the zero density exponent $\A(\sigma) \in [-\infty,\infty)$ to be the infimum of all (fixed) exponents $A$ for which one has
    $$ N(\sigma-\delta,T) \ll T^{A (1-\sigma)+o(1)}$$
whenever $T$ is unbounded and $\delta>0$ is infinitesimal.
\end{definition}

The shift by $\delta$ is for technical convenience, it allows for $\A(\sigma)$ to control (very slightly) the zeroes to the left of $\mathrm{Re} s = \sigma$.  In non-asymptotic terms: $\A(\sigma)$ is the infimum of all $A$ such that for every $\eps>0$ there exists $C, \delta > 0$ such that
$$ N(\sigma-\delta, T) \leq C T^{A(1-\sigma)+\eps}$$
whenever $T \geq C$.

\begin{lemma}[Basic properties of $A$]\label{zero-basic}\uses{zero-def}
\begin{itemize}
\item[(i)] $\sigma \mapsto (1-\sigma) \A(\sigma)$ is non-increasing and left-continuous, with $\A(1/2)=2$.
\item[(ii)] If the Riemann hypothesis holds, then $\A(\sigma)=-\infty$ for all $1/2 < \sigma \leq 1$.
\end{itemize}
\end{lemma}

\begin{proof} The claim (i) is clear using the Riemann-von Mangoldt formula \cite[Theorem 1.7]{ivic} and the functional equation.  The claim (ii) is also clear.
\end{proof}

\begin{remark} One can ask what happens if one omits the $\delta$ shift.  Thus, define $\A_0(\sigma)$ to be the infimum of all fixed exponents $A$ for which  $N(\sigma,T) \ll T^{A (1-\sigma)+o(1)}$ for unbounded $T$. Then it is not difficult to see that
$$ \lim_{\sigma' \to \sigma^+} \A(\sigma) \leq \A_0(\sigma) \leq \A(\sigma)$$
for any fixed $1/2 < \sigma < 1$; thus $\A_0$ is basically the same exponent at $\A$, except possibly at jump discontinuities of the left-continuous function $\A$, in which case it could theoretically take on a different value.  (But we do not expect such discontinuities to actually exist.)  Thus there is not a major difference between $\A(\sigma)$ and $\A_0(\sigma)$, but the former has some very slight technical advantages (such as the aforementioned left continuity).
\end{remark}

The quantity $\|\A\|_\infty \coloneqq \sup_{1/2 \leq \sigma < 1} \A(\sigma)$ is of particular importance to the theory of primes in short intervals; see Section \ref{primes-sec}.  From Lemma \ref{zero-basic} we have $\|\A\|_\infty \geq 2$.  It is conjectured that this is an equality.

\begin{conjecture}[Density hypothesis]\label{density-hypothesis}\uses{zero-def}  One has $\|\A\|_\infty=2$.  Equivalently, $\A(\sigma) \leq 2$ for all $1/2 \leq \sigma < 1$.
\end{conjecture}

Indeed, the Riemann hypothesis implies the stronger assertion that $\A(\sigma) = -\infty$ for all $12 < \sigma < 1$.  However, for many applications to the prime numbers in short intervals, the density hypothesis is almost as powerful; see Section \ref{primes-sec}.

Upper bounds on $\A(\sigma)$ can be obtained from large value theorems via the following relation.

\begin{lemma}[Zero density from large values]\label{zero-from-large}\uses{zero-def,lv-def, lvz-def}  Let $1/2 < \sigma < 1$.  Then
$$ \A(\sigma)(1-\sigma) \leq \max( \sup_{\tau \geq 2} \LV_\zeta(\sigma,\tau)/\tau, \limsup_{\tau \to \infty} \LV(\sigma,\tau)/\tau ).$$
\end{lemma}

\begin{proof}\uses{lv-basic}
Write the right-hand side as $B$, then $B \geq 0$ (from Lemma \ref{lv-basic}(iii)) and we have
\begin{equation}\label{lvz-bound}
    \LV_\zeta(\sigma,\tau) \leq B \tau
\end{equation}
for all $\tau \geq 1$, and
\begin{equation}\label{lv-bound}
    \LV(\sigma,\tau) \leq (B+\eps) \tau
\end{equation}
whenever $\eps>0$ and $\tau$ is sufficiently large depending on $\eps$ (and $\sigma$).  It would suffice to show, for any $\eps>0$, that $N(\sigma-o(1),T) \ll T^{B+O(\eps)+o(1)}$ as $T \to \infty$.

By dyadic decomposition, it suffices to show for large $T$ that the number of zeroes with real part at least $\sigma-o(1)$ and imaginary part in  $[T,2T]$ is $\ll T^{B+O(\eps)+o(1)}$.  From the Riemann-von Mangoldt theorem, there are only $O(\log T)$ zeroes whose imaginary part is within $O(1)$ of a specified ordinate $t \in [T,2T]$, so it suffices to show that given some zeroes $\sigma_r + i t_r$, $r=1,\dots,R$ with $\sigma-o(1) \leq \sigma_r < 1$ and $t_r \in [T,2T]$ $1$-separated, that $R \ll T^{B+O(\eps)+o(1)}$.

Suppose that one has a zero $\sigma_r+i t_r$ of this form.  Then by a standard approximation to the zeta function \cite[Theorem 1.8]{ivic}, one has
$$ \sum_{n \leq T} \frac{1}{n^{\sigma_r+it_r}} \ll T^{-1/2}.$$
Let $0 < \delta_1 < \eps$ be a small quantity (independent of $T$) to be chosen later, and let $0 < \delta_2 < \delta_1$ be sufficiently small depending on $\delta_1,\delta_2$.  By the triangle inequality, and refining the sequence $t_r$ by a factor of at most $2$, we either have
$$ \bigg|\sum_{T^{\delta_1} \leq n \leq T} \frac{1}{n^{\sigma_r+it_r}} \bigg| \gg T^{-\delta_2}$$
for all $r$, or
\begin{equation}\label{td}
 \sum_{n \leq T^{\delta_1}} \frac{1}{n^{\sigma_r+it_r}} \ll T^{-\delta_2}
\end{equation}
for all $r$.

Suppose we are in the former (``Type I'') case, we perform a smooth partition of unity, and conclude that
$$ \bigg|\sum_{T^{\delta_1} \leq n \leq T} \frac{\psi(n/N)}{n^{\sigma_r+it_r}} \bigg| \gg T^{-\delta_2 - o(1)}$$
for some fixed bump function $\psi$ supported on $[1/2,1]$, and some $T^{\delta_1} \ll N \ll T$.

We divide into several cases depending on the size of $N$.  First suppose that $N \ll T^{1/2}$.  The variable $n$ is restricted to the interval $I \coloneqq [\max(N/2, T^{\delta_1}), N]$.  We have
$$ \bigg|\sum_{n \in I} \psi(n/N) (n/N)^{-\sigma_r} n^{-it_r} \bigg| \gg N^\sigma T^{-\delta_2 - o(1)}.$$
Performing a Fourier expansion of $\psi(n/N) (n/N)^{-\sigma_r}$ in $\log n$ and using the triangle inequality, we can bound
$$ \sum_{n \in I} \psi(n/N) (n/N)^{-\sigma_r} n^{-it_r}  \ll_A \int_\R \bigg| \sum_{n \in I} \frac{1}{n^{it}} \bigg| (1+|t-t_r|)^{-A}\ dt$$
for any $A>0$, so by the triangle inequality we conclude that
$$ \bigg|\sum_{n \in I} n^{-it'_r} \bigg| \gg N^\sigma T^{-\delta_2 - o(1)}$$
for some $t'_r = t_r + O(T^{o(1)})$.  By refining the $t_r$ by a factor of $T^{o(1)}$ if necessary, we may assume that the $t'_r$ are $1$-separated, and by passing to a subsequence we may assume that $T = N^{\tau+o(1)}$ for some $2 \leq \tau \leq 1/\delta_1$, then
we conclude that
$$ \bigg| \sum_{n \in I} \frac{1}{n^{it'_r}} \bigg| \gg N^{\sigma-\delta_2/\delta_1+o(1)}$$
for all remaining $r$.  By Definition \ref{lvz-def} we then have (for $\delta_2$ small enough)
$$ R \ll N^{\LV_\zeta(\sigma,\tau) + \eps + o(1)} \ll T^{\LV_\zeta(\sigma,\tau)/\tau + \eps + o(1)}$$
and the claim follows in this case from \eqref{lvz-bound}.

In the case $N \asymp T$, a standard summation by parts argument {\bf cite} gives
$$ \sum_{T^{\delta_1} \leq n \leq T} \frac{\psi(n/N)}{n^{\sigma_r+it_r}} \ll T^{-\sigma_r}$$
which leads to a contradiction.  So the only remaining case is when $T^{1/2} \ll N \ll o(T)$.  Here we can ignore the cutoffs on $n$ and write
$$ \sum_{n} \psi(n/N) (n/N)^{\sigma_r} n^{-it_r} \gg N^{\sigma} T^{-\delta_2-o(1)}.$$
Applying the van der Corput $B$-process {\bf give cite}, we have
$$ \sum_{m} \psi(2\pi t_r/mN) (2\pi t_r/Nm)^{\sigma_r} m^{-it_r} \gg M^{1/2} N^{\sigma-1/2} T^{-\delta_2-o(1)};$$
where $M := 2\pi T/N \ll N^{1/2}$.  In particular
$$ \sum_{m \in [M/10, 10 M]} \psi(2\pi t_r/mN) (2\pi t_r/Nm)^{\sigma_r} m^{-it_r} \gg M^{\sigma} T^{-\delta_2-o(1)};$$
since $N \gg T^{1/2}$ and $\sigma \geq 1/2$.  Performing a Fourier expansion as before, we conclude that
$$ \sum_{m \in [M/10, 10 M]} m^{-it'_r} \ll M^{\sigma} T^{-\delta_2-o(1)}$$
for some $t'_r = t_r + O(T^{o(1)})$, and one can argue as in the $N \ll T^{1/2}$ case (partitioning $[M/10, 10M]$ into $O(1)$ intervals each contained in some $[M',2M']$ with $M' \ll T^{1/2}$).

Now suppose instead we are in the latter (``Type II'') case \eqref{td}.  We multiply both sides of \eqref{td} by the mollifier $\sum_{m \leq T^{\delta_2/2}} \frac{1}{m^{\sigma_r+it_r}}$ to obtain
$$ \bigg| 1 + \sum_{T^{\delta_2/2} \leq n \leq T^{\delta_1+\delta_2/2}} \frac{a_n}{n^{\sigma_r+it_r}} \bigg| = o(1)$$
where $a_n$ is some sequence with $a_n \ll T^{o(1)}$.  By dyadic decomposition and the pigeonhole principle, and refining the $t_r$ by a factor of $O(T^{o(1)})$ as needed, we can then find an interval $I$ in $[N,2N]$ with $T^{\delta_2/2} \ll N \ll T^{\delta_1+\delta_2/2}$ such that
$$ \bigg| \sum_{n \in I} \frac{a_n}{n^{\sigma_r+it_r}} \bigg| \gg T^{-o(1)}$$
and hence by Fourier expansion of $\frac{1}{n^{\sigma_r}}$ in $\log n$
$$ \bigg| \sum_{n \in I} \frac{a_n}{n^{it'_r}} \bigg| \gg N^{\sigma_r} T^{-o(1)}$$
for some $t'_r = t_r + O(T^{o(1)})$; by refining the $t_r$ by a further factor of $T^{o(1)}$ we may assume that the $t'_r$ are also $O(1)$-separated; we can also pigeonhole so that $T = N^{\tau+o(1)}$ for some $\frac{1}{\delta_1+\delta_2/2} \leq \tau \leq \frac{1}{\delta_2/2}$.  Applying Lemma \ref{lv-asymp}, we conclude that
$$ R \ll N^{\LV(\sigma,\tau)+o(1)} = T^{\LV(\sigma,\tau)/\tau+o(1)}$$
and the claim follows in this case from \eqref{lv-bound}.
\end{proof}

Recently, a partial converse to the above lemma was established:

\begin{lemma}[Large values from zero density]\cite[Theorem 1.2]{matomaki_teravainen_2024}\uses{zero-def, lvz-def} If $\tau > 0$ and $1/2 \leq \sigma \leq 1$ are fixed, then
    $$ \LV_\zeta(\sigma,\tau)/\tau \leq \max( \frac{1}{2}, \sup_{\sigma \leq \sigma' \leq 1} \A(\sigma')(1-\sigma') + \frac{\sigma'-\sigma}{2} ).$$
\end{lemma}

\begin{proof}  Let $N \geq 1$ be unbounded, $T = N^{\tau+o(1)}$, and $I \subset [N,2N]$ be an interval, and $t_1,\dots,t_R \in [T,2T]$ be $1$-separated with
$$ \bigg| \sum_{n \in I} \frac{1}{n^{it_r}} \bigg| \gg N^{\sigma-o(1)}$$
uniformly for all $r$.  By \cite[Theorem 1.2]{matomaki_teravainen_2024}, we have for any fixed $\delta>0$ that
$$ R \ll T^\delta \sup_{\sigma-\delta \leq \sigma' \leq 1} T^{\frac{\sigma' - \sigma}{2}} N(\sigma', O(T)) + T^{\frac{1-\sigma}{2}+\delta}.$$
Using Definition \ref{zero-def}, we conclude that
$$ R \ll T^{\max( \frac{1}{2}, \sup_{\sigma-\delta \leq \sigma' \leq 1} \A(\sigma')(1-\sigma') + \frac{\sigma'-\sigma}{2} ) + O(\delta)}$$
and thus
$$ \LV_\zeta(\sigma,\tau) \leq \tau \max( \frac{1}{2}, \sup_{\sigma-\eps \leq \sigma' \leq 1} \A(\sigma')(1-\sigma') + \frac{\sigma'-\sigma}{2} ) + O(\delta).$$
Here the implied constant in the $O()$ notation is understood to be uniform in $\delta$.
Letting $\delta$ go to zero, and using left-continuity of $\A$, we obtain the claim.
\end{proof}

The suprema in Lemma \ref{zero-from-large} require unbounded values of $\tau$, but thanks to the ability to raise to a power, we can reduce to a bounded range of $\tau$.  Here is a basic such reduction, suited for machine-assisted proofs:

<<<<<<< HEAD
\begin{corollary}\label{zero-large-cor-0}\uses{zero-def, lv-def, lvz-def} Let $1/2 < \sigma < 1$ and $\tau_0 > 0$.  Then
=======
\begin{corollary}\label{zero-large-cor-0} Let $1/2 < \sigma < 1$ and $\tau_0 > 0$.  Then
>>>>>>> d0dff743
    $$ \A(\sigma)(1-\sigma) \leq \max \left(\sup_{2 \leq \tau < \tau_0} \LV_\zeta(\sigma,\tau)/\tau, \sup_{\tau_0 \leq \tau \leq 2\tau_0} \LV(\sigma,\tau)/\tau\right)$$
    with the convention that the first supremum is $-\infty$ if it is vacuous (i.e., if $\tau_0 < 2$).
    \end{corollary}

<<<<<<< HEAD
    \begin{proof}\uses{power-lemma, lvz-basic, zero-from-large}  Denote the right-hand side by $B$, thus
=======
    \begin{proof}  Denote the right-hand side by $B$, thus
>>>>>>> d0dff743
    $$ \LV(\sigma,\tau) \leq B\tau$$
    for all $\tau_0 \leq \tau \leq 2\tau_0$, and
    \begin{equation}\label{lvz-b}
         \LV_\zeta(\sigma,\tau) \leq B\tau
    \end{equation}
    whenever $2 \leq \tau < 2\tau_0$.  From Lemma \ref{power-lemma} we then have
    $$ \LV(\sigma,\tau) \leq B\tau$$
    for all $k\tau_0 \leq \tau \leq 2k\tau_0$ and natural numbers $k$. Note that the intervals $[k\tau_0, 2k\tau_0]$ cover all of $[\tau_0,\infty)$, hence we have
    $$ \LV(\sigma,\tau) \leq B\tau$$
    for all $\tau \geq \tau_0$. In particular
    $$ \limsup_{\tau \to \infty} \LV(\sigma,\tau)/\tau  \leq B.$$
    Also, combining the previous estimate with \eqref{lvz-b} using Lemma \ref{lvz-basic}(iii) we have
    \begin{equation}\label{lvzo}
     \LV_\zeta(\sigma,\tau) \leq B\tau
    \end{equation}
    for all $\tau \geq 2$.  By Lemma \ref{lvz-basic}(iv), this implies that
    $$ \LV_\zeta\bigg(\frac{1}{2} + \frac{1}{\tau-1} (\sigma-\frac{1}{2}), \frac{\tau}{\tau-1} \bigg) \leq B \frac{\tau}{\tau-1}$$
    for $\tau \geq 2$.  Thus
    $$ \sup_{\tau \geq 2} \frac{\LV_\zeta(\sigma,\tau)}{\tau} \leq B.$$
    The claim now follows from Lemma \ref{zero-from-large}.
    \end{proof}

For machine assisted proofs, one can simply take $\tau_0$ to be a sufficiently large quantity, e.g., $\tau_0=3$ for $\sigma$ not too close to $1$, and larger for $\sigma$ approaching $1$, to recover the full power of Lemma \ref{zero-from-large}.  However, the amount of case analysis required increases with $\tau_0$.  For human written proofs, the following version of Corollary \ref{zero-large-cor-0} is more convenient:

<<<<<<< HEAD
\begin{corollary}\label{zero-large-cor}\uses{zero-def, lvz-def, lv-def} Let $1/2 < \sigma < 1$ and $\tau_0 > 0$.  Then
=======
\begin{corollary}\label{zero-large-cor} Let $1/2 < \sigma < 1$ and $\tau_0 > 0$.  Then
>>>>>>> d0dff743
$$ \A(\sigma)(1-\sigma) \leq \max \left(\sup_{2 \leq \tau < 4\tau_0/3} \LV_\zeta(\sigma,\tau)/\tau, \sup_{2\tau_0/3 \leq \tau \leq \tau_0} \LV(\sigma,\tau)/\tau\right).$$
\end{corollary}

\begin{proof}\uses{zero-large-cor-0, power-lemma}  Applying Corollary \ref{zero-large-cor-0} with $\tau$ replaced by $4\tau_0/3$, it suffices to show that
$$\sup_{4\tau_0/3 \leq \tau \leq 8\tau_0/3} \LV(\sigma,\tau)/\tau \leq \sup_{2\tau_0/3 \leq \tau \leq \tau_0} \LV(\sigma,\tau)/\tau.$$
But this follows from Lemma \ref{power-lemma}, since the intervals $[2k\tau_0/3, k\tau_0]$ for $k=2,3$ cover all of $[4\tau_0/3,8\tau_0/3]$.
\end{proof}

The following special case of the above corollary is frequently used in practice to assist with the human readability of zero density proofs:

\begin{corollary}\label{zero-large-cor2}\uses{zero-def, lvz-def, lv-def, zero-large-cor} Let $1/2 < \sigma < 1$ and $\tau_0 > 0$.  Suppose that one has the bounds
\begin{equation}\label{lvo}
\LV(\sigma,\tau) \leq (3-3\sigma) \frac{\tau}{\tau_0}
\end{equation}
for $2\tau_0/3 \leq \tau \leq \tau_0$, and
\begin{equation}\label{lvoz}
 \LV_\zeta(\sigma,\tau) \leq (3-3\sigma) \frac{\tau}{\tau_0}
\end{equation}
for $2 \leq \tau < 4\tau_0/3$.  Then $\A(\sigma) \leq \frac{3}{\tau_0}$.
\end{corollary}

The reason why this particular special case is convenient is because the inequality
\begin{equation}\label{obvious}
    2 - 2\sigma \leq (3-3\sigma) \frac{\tau}{\tau_0}
\end{equation}
obviously holds for $\tau \geq 2\tau_0/3$.  That is to say, we automatically verify \eqref{lvo} in regimes where the Montgomery conjecture holds. In fact, we can do a bit better, thanks to subdivision:

\begin{corollary}\label{zero-large-cor3}\uses{zero-def, lv-def} Let $1/2 < \sigma < 1$ and $\tau_0 > 0$. Suppose that one has the bound \eqref{lvoz}
   for $2 \leq \tau < 4\tau_0/3$, and the Montgomery conjecture $\LV(\sigma,\tau) \leq 2-2\sigma$ whenever $0 \leq \tau \leq \tau_0+\sigma-1$.  Then $\A(\sigma) \leq \frac{3}{\tau_0}$.
\end{corollary}

\begin{proof}\uses{lv-basic, zero-large-cor2}  We may assume that $\tau_0 \geq 3-3\sigma$, since otherwise the claim follows from the Riemann--von Mangoldt bound
    $$ \A(\sigma)(1-\sigma) \leq \A(1/2)(1-1/2) = 1.$$
    By Lemma \ref{lv-basic}(ii) we have
$$ \LV(\sigma,\tau) \leq \max( 2-2\sigma, 3-3\sigma + \tau - \tau_0 )$$
for all $\tau \geq 0$.  But both expressions on the right-hand side are bounded by $(3-3\sigma) \frac{\tau}{\tau_0}$ for $2\tau_3 \leq \tau \leq \tau_0$ and $\tau_0 \geq 3-3\sigma$, so the claim follows from Corollary \ref{zero-large-cor2}.
\end{proof}


Let us see some examples of these corollaries in action.

\begin{theorem}\label{montgomery_implies_density}\uses{density-hypothesis} The Montgomery conjecture implies the density hypothesis.
\end{theorem}

\begin{proof}\uses{zero-large-cor2}  Apply Corollary \ref{zero-large-cor2} with $\tau_0=3/2$ (so that \eqref{lvoz} is vacuously true).
\end{proof}

\begin{theorem}\label{lindelof_implies_density}\uses{density-hypothesis} The Lindelof hypothesis implies the density hypothesis, and also that $\A(\sigma) \leq 0$ for $3/4 < \sigma \leq 1$.
\end{theorem}

\begin{proof}\uses{zero-large-cor, lh-vanish, l2-mt, power-lemma, htlv} The first result is proved in \cite{ingham_estimation_1940}, and the second result is due to \cite{halasz_distribution_1969}. We will apply Corollary \ref{zero-large-cor}.  From Corollary \ref{lh-vanish} we see that for any choice of $\tau_0$ we have
$$ \sup_{2\tau_0/3 \leq \tau \leq \tau_0} \LV(\sigma,\tau)/\tau \leq 0.$$
From Theorem \ref{l2-mvt} and Lemma \ref{power-lemma} we have
\begin{equation}\label{ap}
     \LV(\sigma,\tau) \leq \max( (2-2\sigma)k, \tau + (1 - 2 \sigma)k )
\end{equation}
for any natural number $k$ and $\tau \geq 1$; setting $k$ to be the integer part of $\tau$ we conclude in particular that
$$ \LV(\sigma,\tau) \leq (2-2\sigma)\tau + O(1),$$
and hence by taking $\tau_0$ large enough, we can make
$\sup_{2\tau_0/3 \leq \tau \leq \tau_0} \LV(\sigma,\tau)/\tau$ bounded by $2-2\sigma + \eps$ for any $\eps>0$.  This already gives the density hypothesis bound $\A(\sigma) \leq 2$.  For $\sigma > 3/4$, we may additionally apply Lemma \ref{htlv} to make
$\sup_{2\tau_0/3 \leq \tau \leq \tau_0} \LV(\sigma,\tau)/\tau$ arbitrarily small, giving the bound $\A(\sigma) \leq 0$.
\end{proof}

There are similar results assuming weaker versions of the Lindelof hypothesis. For instance, we have

\begin{theorem}[Ingham's first bound]\label{thm:ingham-first}\uses{zeta-grow-def, zero-def} \cite{ingham_difference_1937} (See also \cite{titchmarsh_theory_1986}) For any $1/2 < \sigma < 1$, we have
    $$ \A(\sigma) \leq 2 + 4 \mu(1/2).$$
\end{theorem}

\begin{proof}\uses{zero-large-cor-0, lvz-mu} We give here a proof (somewhat different from the original proof) that passes through Corollary \ref{zero-large-cor-0}.
We apply Corollary \ref{zero-large-cor-0} with $\tau_0$ chosen so that $\mu(1/2) \tau_0 < \sigma-1/2$. From Corollary \ref{lvz-mu} we then have
$$ \A(\sigma)(1-\sigma) \leq \sup_{\tau_0 \leq \tau \leq 2\tau_0} \LV(\sigma,\tau)/\tau.$$
For any integer $k \geq 0$ and $k \leq \tau \leq k+1$, we see from \eqref{ap} that
$$ \LV(\sigma,\tau) \leq (2-2\sigma)(k+1)$$
and
$$ \LV(\sigma,\tau) \leq \tau + (1-2\sigma)k;$$
multiplying the first inequality by $2\sigma-1$, the second by $2-2\sigma$, and summing, we conclude that
$$ \LV(\sigma,\tau) \leq (\tau + 2\sigma-1) (2-2\sigma);$$
inserting this bound we have
$$ \A(\sigma) \leq 2 + \frac{2\sigma-1}{\tau_0}.$$
Optimizing in $\tau_0$, we obtain the claim.
\end{proof}

\begin{theorem}[Ingham's second bound]\label{thm:ingham_zero_density2}\cite{ingham_estimation_1940}\uses{zero-def} For any $1/2 < \sigma < 1$, one has $\A(\sigma) \leq \frac{3}{2-\sigma}$.
\end{theorem}

\begin{proof}\uses{zero-large-cor3, l2-mvt}
We apply Corollary \ref{zero-large-cor3} with $\tau_0 \coloneqq 2-\sigma$.  Here we have $4\tau_0/3 < 2$ since $\sigma>1/2$, so the claim \eqref{lvoz} is automatic; and the Montgomery conjecture hypothesis follows from Theorem \ref{l2-mvt}.
\end{proof}

Either of Theorem \ref{thm:ingham-first} or Theorem \ref{thm:ingham_zero_density2} implies an older result of Carlson \cite{carlson_uber_1921} that $\A(\sigma) \le 4\sigma$ for $1/2 < \sigma < 1$.

\begin{theorem}[Huxley bound]\label{huxley-bound}\cite{Huxley}\uses{zero-def} For any $1/2 < \sigma < 1$, one has $\A(\sigma) \leq \frac{3}{3\sigma-1}$. (In particular, the density hypothesis holds for $\sigma \geq 5/6$.)
\end{theorem}

\begin{proof}\uses{zero-large-cor3, huxley-lv, lvz-mu} We apply Corollary \ref{zero-large-cor3} with $\tau_0 \coloneqq 3\sigma-1$.  The Montgomery conjecture hypothesis follows from Theorem \ref{huxley-lv}. So it remains to show that \eqref{lvoz} holds for $2 \leq \tau < 4\tau_0/3$.  For $\sigma \leq 5/6$ we have $4\tau_0/3 \leq 2$, so the claim is vacuously true in this case.  For $\sigma > 5/6$ we use Corollary \ref{lvz-mu} and the bound $\mu(1/2) \leq 1/6$ from Table \ref{mu-table} to conclude that
$\LV_\zeta(\sigma,\tau) = -\infty$ whenever $\sigma > 1/2 + \tau/6$, but this is precisely $\tau < 6\sigma - 3$.  Since $6\sigma-3 > 4\tau_0/3$ when $\sigma > 5/6$, we obtain the claim.
\end{proof}

\begin{theorem}[Guth--Maynard bound]\label{guth-maynard-density}\uses{zero-def}  For any $1/2 < \sigma < 1$, one has $\A(\sigma) \leq \frac{15}{3+5\sigma}$.
\end{theorem}

\begin{proof}\uses{thm:ingham_zero_density2, huxley_lv,zero-large-cor2, guth-maynard-lvt, l2-mvt} We may assume that $7/10 < \sigma < 8/10$, since the bound follows from the Ingham and Huxley bounds otherwise.  We apply Corollary \ref{zero-large-cor2} with $\tau_0 \coloneqq \frac{3+5\sigma}{5}$.  We have $4\tau_0/3 < 2$, so the claim \eqref{lvoz} is vacuous and we only need to establish \eqref{lvo}.  We split into the subranges $13/5-2\sigma \leq \tau < \tau_0$ and $2\tau_0/3 \leq \tau \leq 13/5-2\sigma$. In the former range we use Theorem \ref{guth-maynard-lvt} (and \eqref{obvious}), and reduce to showing that
$$ 18/5 - 4 \sigma \leq (3-3\sigma) \frac{\tau}{\tau_0},$$
and
$$ \tau + 12/5 - 4\sigma \leq (3-3\sigma) \frac{\tau}{\tau_0}$$
for $13/5-2\sigma \leq \tau < \tau_0$.  The first inequality follows from
\begin{equation}\label{18-5}
 18/5 - 4 \sigma \leq (3-3\sigma) \frac{13/5-2\sigma}{\tau_0}
\end{equation}
which one can numerically check holds in the range $7/10 < \sigma < 8/10$.  Finally, the third inequality is obeyed with equality when $\tau=\tau_0$ and the right-hand side has a larger slope in $\tau$ than the left (since $\tau_0 \geq 3-3\sigma$), so the claim follows as well.

In the remaining region $2\tau_0/3 \leq \tau \leq 13/5-2\sigma$, we use Theorem \ref{l2-mvt} and \eqref{obvious} to reduce to showing that
$$ \tau + 1 - 2\sigma \leq (3-3\sigma) \frac{\tau}{\tau_0}$$
in this range.  This follows again from \eqref{18-5} which guarantees the inequality at the right endpoint $\tau = 13/5-2\sigma$.
\end{proof}

\begin{theorem}[Jutila zero density theorem]\label{jutila-density} \cite{jutila_zero_density_1977}\uses{density-hypothesis} The zero density hypothesis is true for $\sigma \geq 11/14$.
\end{theorem}

\begin{proof}\uses{zero-large-cor, jutila-lvt}
We apply Corollary \ref{zero-large-cor} with $\tau_0 \coloneqq 3/2$, then it suffices to show that
    $$\LV(\sigma,\tau) \leq (2-2\sigma) \tau$$
    for all $1 \leq \tau \leq 3/2$.

    From the $k=3$ case of Theorem \ref{jutila-lvt} we have
    $$\LV(\sigma,\tau) \leq \max \bigg(2-2\sigma, \tau + \frac{10-16\sigma}{3}, \tau + 18-24\sigma \bigg).$$
    But all terms on the right-hand side can be verified to be less than or equal to $(2-2\sigma)\tau$ when $1 \leq \tau \leq 3/2$ and $\sigma \geq 11/14$, giving the claim.
\end{proof}

In fact, we can do better:

\begin{theorem}[Heath-Brown zero density theorem]\label{hb-density} \cite{heathbrown_zero_1979}\uses{zero-def} For $11/14 \leq \sigma < 1$, one has $\A(\sigma) \leq \frac{9}{7\sigma - 1}$ (in particular, this recovers Theorem \ref{jutila-density} range).  For any $3/4 \leq \sigma \leq 1$, one has $\A(\sigma) \leq \max(\frac{3}{10\sigma-7}, \frac{4}{4\sigma-1})$ (which is a superior bound when $\sigma \geq 20/23$).
\end{theorem}

\begin{proof}\uses{zero-large-cor2, jutila-lvt, hb-12, hb-opt} For the first estimate, we apply Corollary \ref{zero-large-cor2} with $\tau_0 \coloneqq \frac{7\sigma-1}{3}$.  To verify \eqref{lvo}, we apply the $k=3$ version of Theorem \ref{jutila-lvt}, which gives
$$ \LV(\sigma,\tau) \leq \max \bigg( 2-2\sigma, \tau + \frac{10-16\sigma}{3}, \tau + 18-24\sigma \bigg).$$
When $\sigma \geq 11/14$ one has $18-24\sigma \leq \frac{10-16\sigma}{3}$, so by \eqref{obvious} we need to show that
$$ \tau + \frac{10-16\sigma}{3} \leq (3-3\sigma) \frac{\tau}{\tau_0}$$
for $2\tau_0/3 \leq \tau \leq \tau_0$.  This holds with equality at $\tau=\tau_0$, hence holds for $\tau \leq \tau_0$ as well since $\tau_0 \geq 3-3\sigma$.  As for \eqref{lvoz}, we invoke Theorem \ref{hb-12} and reduce to showing that
$$ 2\tau + 6 - 12\sigma \leq (3-3\sigma) \frac{\tau}{\tau_0}$$
for $2 \leq \tau \leq 4\tau_0/3$.  Since $6-12\sigma$ is negative, the ratio of the left-hand side and right-hand side is increasing in $\tau$, so it suffices to verify this claim at the endpoint $\tau = 4\tau_0/3$.  The claim then simplifies to $\tau_0 \leq \frac{3}{4} (4\sigma-1)$, which one can verify from the choice of $\tau_0$ and the hypothesis $\sigma \geq 11/14$.

For the second estimate, we take $\tau_0 \coloneqq \min( 10\sigma-7, \frac{3}{4} (4\sigma-1))$.  To verify \eqref{lvo}, we now use Theorem \ref{hb-opt} and \eqref{obvious}, and reduce to showing that
$$ \tau + 10-13\sigma \leq (3-3\sigma) \frac{\tau}{\tau_0}$$
for $2\tau_0/3 \leq \tau \leq \tau_0$.  The inequality holds at $\tau=\tau_0$ since $\tau_0 \leq 10\sigma-7$, and hence for all smaller $\tau$ since $\tau_0 \geq 3-3\sigma$.  As for \eqref{lvoz}, we can repeat the previous arguments since $\tau_0 \leq \frac{3}{4} (4\sigma-1)$.
\end{proof}

With the aid of computer assistance, we were able to strengthen the second claim here.  We first need a lemma:

\begin{lemma}\label{3-40}\uses{exp-pair-def, zeta-grow-def} $(3/40, 31/40)$ is an exponent pair.  In particular, by Corollary \ref{exp-pair-mu}, $\mu(7/10) \leq 3/40$.
\end{lemma}

\begin{proof}\uses{line-sym, exp-pair-closed, vdc-a, vdc-b, beta-duality, huxley-table, vdc-opt}  This can be derived from the Watt exponent pair $W \coloneqq (89/560, 1/2 + 89/560)$ from Theorem \ref{line-sym} as well as the $A$ and $B$ transforms and convexity (Lemmas \ref{exp-pair-closed}, \ref{vdc-a}, \ref{vdc-b}) after observing that
$$(3/40,31/40) = xy AW + (1-x)y ABA W + (1-y) W$$
with $x=37081/40415$ and $y=476897/493711$.  (One could of course also use more recent exponent pairs that are stronger, such as the Bourgain exponent pair $(13/84, 1/2+13/84)$.)  We remark that one could also obtain this result from Lemma \ref{beta-duality}, after observing that the required bound $\beta(\alpha) \leq 3/40 + 7\alpha/10$ can be derived from Theorem \ref{huxley-table} (as well as the classical bounds in Corollary \ref{vdc-opt}).  We also note that the corollary $\mu(7/10) \leq 3/40 = 0.075$ is immediate from \cite[Theorem 2.4]{trudgian-yang}, which in fact gives the slightly stronger bound $\mu(7/10) \leq 218/3005 = 0.07254\dots$.
\end{proof}

\begin{theorem}[Improved Heath-Brown zero density theorem]\label{hb-density2}\uses{zero-def} For any $1/2 \leq \sigma \leq 1$, one has $\A(\sigma) \leq \frac{3}{10\sigma-7}$.
\end{theorem}

\begin{proof}\uses{zero-large-cor3, 3-40, hb-opt, lvz-exp}  We apply Corollary \ref{zero-large-cor3} with $\tau_0 \coloneqq 10\sigma-7$.  The claim \eqref{lvo} again follows from
    Theorem \ref{hb-opt} and \eqref{obvious} as in the proof of Theorem \ref{hb-density}.  Meanwhile, from Lemma \ref{3-40} and Corollary \ref{lvz-exp} we have $\LV_\zeta(\sigma,\tau) = -\infty$ whenever $\sigma > \frac{3}{40} \tau + \frac{7}{10}$, or equivalently $\tau < \frac{4}{3} (10\sigma-7)$, which then immediately gives \eqref{lvoz}.
\end{proof}

\begin{theorem}[Bourgain result on density hypothesis]\label{bourgain-density}\uses{density-hypothesis} The density hypothesis holds for $\sigma > 25/32$.
\end{theorem}

{\bf Note: it appears the proof here may be optimized to go beyond the density hypothesis.  This will be a good test case of our python machinery.}

<<<<<<< HEAD
\begin{proof}\uses{jutila-density, hb-density, jutila-lvt, borg-lv-simp}  The arguments below are a translation of the original arguments of Bourgain \cite{bourgain_large_2000} to our notational framework.
=======
\begin{proof}  The arguments below are a translation of the original arguments of Bourgain \cite{bourgain_large_2000} to our notational framework.
>>>>>>> d0dff743

In view of Theorem \ref{jutila-density} (or Theorem \ref{hb-density}), we may assume that $25/32 < \sigma < 11/14$.  Set $\rho \coloneqq \LV(\sigma,\tau)$. As in the proof of Theorem \ref{jutila-density}, it suffices to show that
\begin{equation}\label{rot}
    \rho \leq (2-2\sigma) \tau
\end{equation}
for all $1 \leq \tau \leq 3/2$.

From the $k=3$ case of Theorem \ref{jutila-lvt} we have
$$\rho \leq \max \bigg(2-2\sigma, \tau + \frac{10-16\sigma}{3}, \tau + 18-24\sigma \bigg)$$
which in the $\sigma < 11/14$ regime simplifies to
\begin{equation}\label{r0-start}
\rho \leq \max(2-2\sigma, \tau + 18-24\sigma)
\end{equation}
and this already suffices unless
\begin{equation}\label{tau-check}
     \tau \geq \frac{24\sigma-18}{2\sigma-1}.
\end{equation}
In the regime $\sigma > 25/32$ and $\tau \leq 3/2$, the bound \eqref{r0-start} certainly implies
$$ \rho \leq 1$$
so we may invoke Corollary \ref{borg-lv-simp} to conclude that
\begin{equation}\label{40}
     \rho \leq \max( \alpha_2 + 2 - 2 \sigma, \alpha_1+\alpha_2/2 + 2-2\sigma, -\alpha_2 + 2\tau+4-8\sigma, 2\alpha_1 + \tau + 12 - 16 \sigma, 4\alpha_1 + 3-4\sigma)
\end{equation}
for any $\alpha_1, \alpha_2 \geq 0$.

We now divide into cases.  First suppose that $\tau \leq \frac{4(1+\sigma)}{5}$.  In this case we set $\alpha_1 \coloneqq \frac{\tau}{3} - \frac{2}{3} (7\sigma-5)$ (which can be checked to be nonnegative using \eqref{tau-check} and $\sigma \geq 25/32$) and $\alpha_2=0$, and one can check that \eqref{40} implies \eqref{rot} in this case (with some room to spare).

Now suppose that $\tau > \frac{4(1+\sigma)}{5}$.  In this case we choose $\alpha_1 = \frac{\tau}{8} - \frac{9\sigma-7}{2}$ and $\alpha_2 = \frac{5\tau}{4} - (1+\sigma)$, which can be checked to be nonnegative using the hypotheses on $\sigma,\tau$.  In this case
one can again check that \eqref{40} implies \eqref{rot}.
\end{proof}

\begin{theorem}[Bourgain zero density theorem]\label{bourgain-zd}\cite[Proposition 3]{bourgain_remarks_1995}\uses{exp-pair-def, zero-def}  Let $(k,\ell)$ be an exponent pair with $k < 1/5$, $\ell > 3/5$, and $15\ell + 20k > 13$.  Then, for any $\sigma > \frac{\ell+1}{2(k+1)}$, one has
    $$ \A(\sigma) \leq \frac{4k}{2(1+k)\sigma - 1 - \ell}$$
    assuming either that $k < \frac{11}{85}$, or that $\frac{11}{85} < k < \frac{1}{5}$ and $\sigma > \frac{144k-11\ell-11}{170\kappa-22}$.
\end{theorem}

\begin{corollary}\label{bourgain-zero-density}\cite[Corollary 4]{bourgain_remarks_1995}\uses{zero-def}  One has
    $$ \A(\sigma) \leq \frac{4}{30\sigma-25}$$
    for $\frac{15}{16} \leq \sigma \leq 1$
    and
    $$ \A(\sigma) \leq \frac{2}{7\sigma-5}$$
    for $\frac{17}{19} \leq \sigma \leq \frac{15}{16}$.
\end{corollary}

\begin{proof}\uses{bourgain-zd, vdc-class} Apply Theorem \ref{bourgain-zd} with the classical pairs $(\frac{1}{14},\frac{11}{14})$ and $(\frac{1}{6}, \frac{1}{3})$ respectively from Proposition \ref{vdc-class}.
\end{proof}

It is remarked in \cite{bourgain_remarks_1995} that further zero density estimates could be obtained by using additional exponent pairs, such as the Huxley--Watt exponent pair $(9/56, 37/56)$ from Theorem \ref{line-sym}.

\begin{lemma}\label{ivic-zero-density}\uses{zero-def}\cite[Theorem 11.2]{ivic} We have
    $$ \A(\sigma) \leq \frac{4}{2\sigma+1}$$
    for $17/18 \leq \sigma \leq 1$, and
    $$ \A(\sigma) \leq \frac{24}{30\sigma-11}$$
    for $155/174 \leq \sigma \leq 17/18$.
\end{lemma}

\begin{proof}\uses{ivic-lvt, zeta-from-exp, zero-large-cor2}  From Lemma \ref{ivic-lvt} we have
$$  \LV(\sigma,\tau) \leq \max( 2-2\sigma, \tau + 9-12\sigma, \tau - \frac{84\sigma-65}{6})$$
for all $\tau \geq 0$.  Meanwhile, applying Lemma \ref{zeta-from-exp} with the exponent pair $(2/7,4/7)$ we have
$$ \LV_\zeta(\sigma,\tau) \leq \max( \tau + (3-6\sigma), 3\tau + 19(1/2-\sigma)).$$
We apply Corollary \ref{zero-large-cor2} with $\tau_0 \coloneqq \max( \frac{30\sigma-11}{8}, \frac{6\sigma+3}{4} )$, and reduce to showing that \eqref{lvo} for $2\tau_0/3 \leq \tau \leq \tau_0$ and \eqref{lvoz} for $2 \leq \tau < 4\tau_0/3$.  But this follows from the preceding estimates after routine calculations.
\end{proof}

One can also use bounds on $\mu$ to obtain zero density theorems:

\begin{lemma}[Zero density from $\mu$ bound]\label{zero_from_mu}\cite[Theorem 12.3]{montgomery_topics_1971}\uses{zeta-grow-def, zero-def} If $1/2 \leq \alpha \leq 1$ and $\frac{\alpha+1}{2} \leq \sigma \leq 1$, then
$$ \A(\sigma) \leq \mu(\alpha) \frac{2(3\sigma-1-2\alpha)}{(2\sigma-1-\alpha)(\sigma-\alpha)}.$$
\end{lemma}

\begin{corollary}\label{ivic-zero-density-large}\uses{zero-def}\cite[Theorem 11.3]{ivic} For any $9/10 \leq \sigma \leq 1$ and $1/2 \leq \alpha \leq 1$ one has
    $$ \A(\sigma)(1-\sigma) \leq \frac{7}{6} \mu(5\sigma-4).$$
In particular, for $152/155 \leq \sigma \leq 1$, one has
$$ \A(\sigma) \leq \min( 35/36, 1600 (1-\sigma)^{1/2} ).$$
\end{corollary}

\begin{proof}\uses{zero_from_mu} Apply the previous lemma with $\alpha = 5\sigma-4$.
\end{proof}

\begin{lemma}[Preliminary large values estimate]\label{a-ivt-1}\uses{exp-pair-def, lv-def}  If $m \geq 2$ is an integer, $3/4 < \sigma \leq 1$, and $(k,\ell)$ is an exponent pair, then
$$ \LV(\sigma,\tau) \leq \max( 2-2\sigma, m(2-4\sigma) + m\tau, \min( X, Y ))$$
where
$$ X \coloneqq 2\tau/3 + 4m(3-4\sigma)/3$$
and
$$ Y \coloneqq \max( \tau + 3m(3-4\sigma), (k+\ell)\tau/k + k(1+2k+2\ell)(3-4\sigma)/k).$$
\end{lemma}

\begin{proof}  See \cite[(11.74)]{ivic}.
\end{proof}

\begin{lemma}[General zero density estimate]\label{gzd}\cite[(11.76), (11.77)]{ivic}\uses{exp-pair-def, zero-def} If $(k,\ell)$ is an exponent pair, and $m \geq 2$ an integer, then
$$ \A(\sigma) \leq \frac{3m}{(3m-2)\sigma + 2 - m}$$
whenever
\begin{align*}
\sigma &\geq \min\biggl( \frac{6m^2-5m+2}{8m^2-7m+2},
&\quad max\left( \frac{9m^2-4m+2}{12m^2-6m+2}, \frac{3m^2(1+2k+2\ell)-(4k+2\ell)m + 2k+2\ell}{4m^2(1+2k+2\ell)-(6k+4\ell)m + 2k+2\ell} \right) \biggr).
\end{align*}
\end{lemma}

\begin{proof}\uses{hb-12, a-ivt-1, zerp=large-cor2} With the hypothesis on $\sigma$, one sees from Lemma \ref{a-ivt-1} that
$$ \LV(\sigma,\tau) \leq \max( 2 - 2 \sigma, \tau - \frac{(4m-2)\sigma + 2-2m}{m} + 2-2\sigma)$$
for $0 \leq \tau < \frac{(4m-2)\sigma + 2-2m}{m}$, and hence for all $\tau \geq 0$ by by Lemma \ref{lv-basic}(ii).  Meanwhile, from Theorem \ref{hb-12} one has
$$\LV_\zeta(\sigma,\tau) \leq 2\tau - 12 (\sigma-1/2)$$
for all $\tau \geq 2$.  The claim then follows from Corollary
\ref{zero-large-cor2} with $\tau_0 \coloneqq \frac{(3m-2)\sigma+2-m}{m}$ after a routine calculation.
\end{proof}

\begin{corollary}\label{further_ivic_zero}\uses{zero-def}\cite[Theorem 11.4]{ivic} One can bound $\A(\sigma$) by
\begin{align*}
 \frac{3}{2\sigma} &\hbox{ for } \frac{3831}{4791} \leq \sigma \leq 1;\\
 \frac{9}{7\sigma-1} &\hbox{ for } \frac{41}{53} \leq \sigma \leq 1; \\
 \frac{6}{5\sigma-1} &\hbox{ for } \frac{13}{17} \leq \sigma \leq 1;
\end{align*}
\end{corollary}

\begin{proof}\uses{gzd}  Apply Lemma \ref{gzd} with $m=2$ and $(k,\ell) = (\frac{97}{251}, \frac{132}{251})$ for the first claim; $m=3$ and arbitrary $(k,\ell)$ for the second claim; and $m=4$ and arbitrary $(k,\ell)$ for the third claim.
\end{proof}

\begin{lemma}[Preliminary large values theorem]\label{a-ivt}\uses{lv-def}  If $1/2 \leq \sigma \leq 1$ and $\tau < 8\sigma-5$, then
    $$ \LV(\sigma,\tau) \leq \max( 2-2\sigma, 6\tau/5 + (20-32\sigma)/5 ).$$
\end{lemma}

\begin{proof} See \cite[(11.95)]{ivic}.
\end{proof}

\begin{corollary}[Zero density estimates for $\sigma$ close to $3/4$]\uses{zero-def}\cite[Theorem 11.5]{ivic}  One has $\A(\sigma) \leq \frac{3}{7\sigma-4}$ for $3/4 \leq \sigma \leq 10/13$, and $\A(\sigma) \leq \frac{9}{8\sigma-2}$ for $10/13 \leq \sigma \leq 1$.
\end{corollary}

\begin{proof}\uses{a-ivt, montgomery-subdivide,lvz-4, zero-large-cor2}  For $3/4 \leq \sigma \leq 10/13$, we see from Lemma \ref{a-ivt} that the bound
$$ \LV(\sigma,\tau) \leq \max(2-2\sigma, \tau + 7 - 10\sigma )$$
holds for $0 \leq \tau < 8\sigma-5$, and hence for all $\tau \geq 0$ by Lemma \ref{montgomery-subdivide}.  Meanwhile, from Lemma \ref{lvz-4} we have
$$\LV_\zeta(\sigma,\tau) \leq \tau - 4 (\sigma-1/2)$$
for all $1/2 \leq \sigma \leq 1$ and $\tau \geq 2$. The claim then follows from Corollary
\ref{zero-large-cor2} with $\tau_0 \coloneqq 7\sigma-4$ after a routine calculation.  Similarly, for $10/13 \leq \sigma \leq 1$, we have
$$ \LV(\sigma,\tau) \leq \max(2-2\sigma, \tau + \frac{11 - 17 \sigma}{3} )$$
<<<<<<< HEAD
for $0 \leq \tau < \frac{11\sigma-5}{3}$, hence for all $\tau \geq 0$ by Lemma \ref{montgomery-subdivide}; the claim then follows from Corollary
=======
for $0 \leq \tau < \frac{11\sigma-5}{3}$, hence for all $\tau \geq 0$ by Lemma \ref{lv-basic}(ii); the claim then follows from Corollary
>>>>>>> d0dff743
\ref{zero-large-cor2} with $\tau_0 \coloneqq \frac{8\sigma-2}{3}$ after a routine calculation.
\end{proof}


\begin{theorem}[Pintz zero density theorem]\label{pintz-density}\uses{zero-def}\cite[Theorem 1]{pintz_density_2023}  If $k \geq 4$, $\ell \geq 3$ are integers and $\sigma = 1-\eta$ is such that
\begin{equation}\label{eta-b}
    \frac{1}{k(k+1)} \leq \eta \leq \frac{1}{k(k-1)}
\end{equation}
and
\begin{equation}\label{eta-l}
 \frac{1}{2\ell(\ell+1)} \leq \eta \leq \frac{1}{2\ell(\ell-1)}
\end{equation}
then
$$ \A(\sigma) \leq \max( \frac{3}{\ell(1-2(\ell-1)\eta)}, \frac{4}{k(1-(k-1)\eta)}).$$
\end{theorem}

<<<<<<< HEAD
\begin{proof}\uses{zero-large-cor2, beta-zeta-vanish, beta-HB, montgomery-lv, vdc-opt} We apply Corollary \ref{zero-large-cor2} with
=======
\begin{proof} We apply Corollary \ref{zero-large-cor2} with
>>>>>>> d0dff743
\begin{equation}\label{tau0-def}
\tau_0 \coloneqq \min( \ell (1 - 2(\ell-1) \eta), \frac{3}{4} (k(1-(k-1)\eta)) ) - \eps
\end{equation}
for an arbitrarily small $\eps$.
It then suffices to show that \eqref{lvo} holds for $2\tau_0/3 \leq \tau \leq \tau_0$ and \eqref{lvoz} holds for $2 \leq \tau < 4\tau_0/3$.

To prove \eqref{lvoz}, it suffices by Lemma \ref{beta-zeta-vanish} to show that $\sigma > \tau \beta(1/\tau)$ for all $2 \leq \tau < 4 \tau_0/3$.  By \eqref{tau0-def} one has $2 \leq \tau < k(1-(k-1)\eta)$.  Meanwhile, from Lemma \ref{beta-HB} one has
\begin{equation}\label{taub}
\tau \beta(1/\tau) \leq 1 + \max\left( \frac{\tau-r}{r(r-1)}, -\frac{1}{r(r-1)}, - \frac{2\tau}{r^2(r-1)}\right)
\end{equation}
for any $r \geq 3$.  So by \eqref{eta-b} it suffices to find $3 \leq r \leq k$ such that
$$ \frac{r-\tau}{r(r-1)}, \frac{2\tau}{r^2(r-1)} \geq \eta$$
or equivalently
$$ \tau \in [\frac{r^2(r-1)\eta}{2}, r(1-(r-1)\eta)].$$
But one can check that these intervals for $3 \leq r \leq k$ cover the entire range $2 \leq \tau < 4\tau_0/3$, as required.

To prove \eqref{lvo}, it suffices by Lemma \ref{montgomery-lv} and \eqref{obvious} to show that
$$ \sup_{1 \leq \tau \leq \tau_0} \beta(1/\tau) \tau < 2\sigma - 1 = 1 - 2 \eta.$$
Using \eqref{taub}, \eqref{eta-l} we obtain the claim whenever
$$ \tau \in [r^2(r-1)\eta+\eps, r(1-2(r-1)\eta)-\eps]$$
for some $3 \leq r \leq \ell$.  These cover the range $[18\eta+\eps, \tau]$.  For the remaining range $[1, 18\eta+\eps]$ we use the van der Corput bound
$$ \tau \beta(1/\tau) \leq \frac{\tau}{2} \leq 9 \eta$$
from Corollary \ref{vdc-opt}, which suffices since $\eta \leq \frac{1}{k(k-1)} \leq \frac{1}{12}$.
\end{proof}


{\bf we should be able to do better with subdivision!}<|MERGE_RESOLUTION|>--- conflicted
+++ resolved
@@ -122,20 +122,12 @@
 
 The suprema in Lemma \ref{zero-from-large} require unbounded values of $\tau$, but thanks to the ability to raise to a power, we can reduce to a bounded range of $\tau$.  Here is a basic such reduction, suited for machine-assisted proofs:
 
-<<<<<<< HEAD
-\begin{corollary}\label{zero-large-cor-0}\uses{zero-def, lv-def, lvz-def} Let $1/2 < \sigma < 1$ and $\tau_0 > 0$.  Then
-=======
 \begin{corollary}\label{zero-large-cor-0} Let $1/2 < \sigma < 1$ and $\tau_0 > 0$.  Then
->>>>>>> d0dff743
     $$ \A(\sigma)(1-\sigma) \leq \max \left(\sup_{2 \leq \tau < \tau_0} \LV_\zeta(\sigma,\tau)/\tau, \sup_{\tau_0 \leq \tau \leq 2\tau_0} \LV(\sigma,\tau)/\tau\right)$$
     with the convention that the first supremum is $-\infty$ if it is vacuous (i.e., if $\tau_0 < 2$).
     \end{corollary}
 
-<<<<<<< HEAD
-    \begin{proof}\uses{power-lemma, lvz-basic, zero-from-large}  Denote the right-hand side by $B$, thus
-=======
     \begin{proof}  Denote the right-hand side by $B$, thus
->>>>>>> d0dff743
     $$ \LV(\sigma,\tau) \leq B\tau$$
     for all $\tau_0 \leq \tau \leq 2\tau_0$, and
     \begin{equation}\label{lvz-b}
@@ -160,11 +152,7 @@
 
 For machine assisted proofs, one can simply take $\tau_0$ to be a sufficiently large quantity, e.g., $\tau_0=3$ for $\sigma$ not too close to $1$, and larger for $\sigma$ approaching $1$, to recover the full power of Lemma \ref{zero-from-large}.  However, the amount of case analysis required increases with $\tau_0$.  For human written proofs, the following version of Corollary \ref{zero-large-cor-0} is more convenient:
 
-<<<<<<< HEAD
-\begin{corollary}\label{zero-large-cor}\uses{zero-def, lvz-def, lv-def} Let $1/2 < \sigma < 1$ and $\tau_0 > 0$.  Then
-=======
 \begin{corollary}\label{zero-large-cor} Let $1/2 < \sigma < 1$ and $\tau_0 > 0$.  Then
->>>>>>> d0dff743
 $$ \A(\sigma)(1-\sigma) \leq \max \left(\sup_{2 \leq \tau < 4\tau_0/3} \LV_\zeta(\sigma,\tau)/\tau, \sup_{2\tau_0/3 \leq \tau \leq \tau_0} \LV(\sigma,\tau)/\tau\right).$$
 \end{corollary}
 
@@ -335,11 +323,7 @@
 
 {\bf Note: it appears the proof here may be optimized to go beyond the density hypothesis.  This will be a good test case of our python machinery.}
 
-<<<<<<< HEAD
-\begin{proof}\uses{jutila-density, hb-density, jutila-lvt, borg-lv-simp}  The arguments below are a translation of the original arguments of Bourgain \cite{bourgain_large_2000} to our notational framework.
-=======
 \begin{proof}  The arguments below are a translation of the original arguments of Bourgain \cite{bourgain_large_2000} to our notational framework.
->>>>>>> d0dff743
 
 In view of Theorem \ref{jutila-density} (or Theorem \ref{hb-density}), we may assume that $25/32 < \sigma < 11/14$.  Set $\rho \coloneqq \LV(\sigma,\tau)$. As in the proof of Theorem \ref{jutila-density}, it suffices to show that
 \begin{equation}\label{rot}
@@ -474,11 +458,7 @@
 for all $1/2 \leq \sigma \leq 1$ and $\tau \geq 2$. The claim then follows from Corollary
 \ref{zero-large-cor2} with $\tau_0 \coloneqq 7\sigma-4$ after a routine calculation.  Similarly, for $10/13 \leq \sigma \leq 1$, we have
 $$ \LV(\sigma,\tau) \leq \max(2-2\sigma, \tau + \frac{11 - 17 \sigma}{3} )$$
-<<<<<<< HEAD
-for $0 \leq \tau < \frac{11\sigma-5}{3}$, hence for all $\tau \geq 0$ by Lemma \ref{montgomery-subdivide}; the claim then follows from Corollary
-=======
 for $0 \leq \tau < \frac{11\sigma-5}{3}$, hence for all $\tau \geq 0$ by Lemma \ref{lv-basic}(ii); the claim then follows from Corollary
->>>>>>> d0dff743
 \ref{zero-large-cor2} with $\tau_0 \coloneqq \frac{8\sigma-2}{3}$ after a routine calculation.
 \end{proof}
 
@@ -495,11 +475,7 @@
 $$ \A(\sigma) \leq \max( \frac{3}{\ell(1-2(\ell-1)\eta)}, \frac{4}{k(1-(k-1)\eta)}).$$
 \end{theorem}
 
-<<<<<<< HEAD
-\begin{proof}\uses{zero-large-cor2, beta-zeta-vanish, beta-HB, montgomery-lv, vdc-opt} We apply Corollary \ref{zero-large-cor2} with
-=======
 \begin{proof} We apply Corollary \ref{zero-large-cor2} with
->>>>>>> d0dff743
 \begin{equation}\label{tau0-def}
 \tau_0 \coloneqq \min( \ell (1 - 2(\ell-1) \eta), \frac{3}{4} (k(1-(k-1)\eta)) ) - \eps
 \end{equation}

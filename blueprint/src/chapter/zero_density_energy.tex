\chapter{Zero density energy theorems}\label{zero-density-energy-chapter}


\begin{definition}[Zero density exponents]\label{zeroe-def}  For $1/2 \leq \sigma \leq 1$ and $T>0$, let $N^*(\sigma,T)$ denote the additive energy $E_1(\Sigma)$ of the imaginary parts of the zeroes $\rho$ of the Riemann zeta function with $\mathrm{Re}(\rho) \geq \sigma$ and $|\mathrm{Im}(\rho)| \leq T$.  For fixed $1/2 \leq \sigma \leq 1$, the zero density exponent $A^*(\sigma) \in [-\infty,\infty)$ is the infimum of all exponents $\A^*$ for which one has
    $$ N^*(\sigma-\delta,T) \ll T^{A^* (1-\sigma)+o(1)}$$
for all unbounded $T$ and infinitesimal $\delta>0$.
\end{definition}

The exponent $\A^*(\sigma)$ is also essentially referred to as $B(\sigma)$ in \cite{heath_brown_consecutive_II} (though without the technical shift by $\delta$ in that reference).

\python{zero_density_energy_estimate}
\code{Zero_Density_Energy_Estimate}

\begin{lemma}[Basic properties of $\A^*$]\label{zeroe-basic}\uses{zeroe-def}\
\begin{itemize}
\item[(i)] We have the trivial bounds
$$ 2\A(\sigma), 4\A(\sigma)-\frac{1}{1-\sigma} \leq \A^*(\sigma) \leq 3 \A(\sigma)$$
for any $1/2 \leq \sigma \leq 1$.
\item[(ii)] $\sigma \mapsto (1-\sigma) \A^*(\sigma)$ is non-increasing, with $\A^*(1/2)=6$ and $\A^*(1)=-\infty$.
\item[(iii)] If the Riemann hypothesis holds, then $\A^*(\sigma)=-\infty$ for all $1/2 < \sigma \leq 1$.
\end{itemize}
\end{lemma}

\python{zero_density_energy_estimate}
\code{add_trivial_zero_density_energy_estimates(hypotheses)}

\begin{proof}\uses{add-energy, zero-basic} The claim (i) follows from Lemma \ref{add-energy}(iv), and the remaining claims then follow from Lemma \ref{zero-basic}.\end{proof}

Upper bounds on $\A^*(\sigma)$ can be obtained from large value energy theorems via the following relation.

\begin{lemma}[Zero density energy from large values energy]\label{zeroe-from-large}\uses{lvze-def}  Let $1/2 < \sigma < 1$.  Then
$$ \A^*(\sigma)(1-\sigma) \leq \max\left( \sup_{\tau \geq 1} \LV^*_\zeta(\sigma,\tau)/\tau, \limsup_{\tau \to \infty} \LV^*(\sigma,\tau)/\tau \right).$$
\end{lemma}

\begin{proof}\uses{lve-basic,zero-from-large,add-energy, lve-asymp}
Write the right-hand side as $B$, then $B \geq 0$ (from Lemma \ref{lve-basic}(iii)) and we have
\begin{equation}\label{lvze-bound}
    \LV^*_\zeta(\sigma,\tau) \leq B \tau
\end{equation}
for all $\tau \geq 1$, and
\begin{equation}\label{lve-bound}
    \LV^*(\sigma,\tau) \leq (B+\eps) \tau
\end{equation}
whenever $\eps>0$ and $\tau$ is sufficiently large depending on $\eps$ (and $\sigma$).  It would suffice to show, for any $\eps>0$, that $N^*(\sigma,T) \ll T^{B+O(\eps)+o(1)}$ for unbounded $T$.

By dyadic decomposition, it suffices to show for unbounded $T$ that the additive energy of imaginary parts of zeroes in $[T,2T]$ is $\ll T^{B+O(\eps)+o(1)}$.  As in the proof of Lemma \ref{zero-from-large}, we can assume the imaginary parts are $1$-separated (here we take advantage of the triangle inequality in Lemma \ref{add-energy}(iii)).

Suppose that one has a zero $\sigma'+i t$ of this form.  Then by standard approximations to the zeta function, one has
$$ \sum_{n \leq T} \frac{1}{n^{\sigma'+it}} \ll T^{-1}.$$
Let $0 < \delta_1 < \eps$ be a small quantity (independent of $T$) to be chosen later, and let $0 < \delta_2 < \delta_1$ be sufficiently small depending on $\delta_1,\delta_2$.  By the triangle inequality, and refining the sequence $t'$ by a factor of at most $2$, we either have
$$ \bigg|\sum_{T^{\delta_1} \leq n \leq T} \frac{1}{n^{\sigma'+it}} \bigg| \gg T^{-\delta_2}$$
for all zeroes, or \eqref{td}
for all zeroes.

Suppose we are in the former (``Type I'') case, we can dyadically partition and conclude from the pigeonhole principle that
$$ \bigg| \sum_{n \in I} \frac{1}{n^{\sigma'+it}} \bigg| \gg T^{-\delta_2-o(1)}$$
for some interval $I$ in some $[N,2N]$ with $T^{\delta_1} \ll N \ll T$, with at most $O(\log T)$ different choices for $I$.  Performing a Fourier expansion of $n^{\sigma'}$ in $\log n$ and using the triangle inequality one can then deduce that
$$ \bigg| \sum_{n \in I} \frac{1}{n^{it'}} \bigg| \gg N^{\sigma'} T^{-\delta_2-o(1)}$$
for some $t' = t + O(T^{o(1)})$; refining the $t$ by a factor of $T^{o(1)}$ if necessary, we may assume that the $t'$ are $1$-separated and that the interval $I$ is independent of $t'$, and by passing to a subsequence we may assume that $T = N^{\tau+o(1)}$ for some $1 \leq \tau \leq 1/\delta_1$, then
$$ \bigg| \sum_{n \in I} \frac{1}{n^{it'}} \bigg| \gg N^{\sigma-\delta_2/\delta_1+o(1)}$$
for all $t'$.  If we let $\Sigma'$ denote the set of such $t'$, then by Definition \ref{lvze-def} we then have (for $\delta_2$ small enough) we have
$$ E_1(\Sigma') \ll N^{\LV^*_\zeta(\sigma,\tau) + \eps + o(1)} \ll T^{\LV^*_\zeta(\sigma,\tau)/\tau + \eps + o(1)}.$$
By Lemma \ref{add-energy}(i) this implies that the set $\Sigma$ of imaginary parts of zeroes under consideration also obeys the bound
$$ E_1(\Sigma) \ll T^{\LV^*_\zeta(\sigma,\tau)/\tau + \eps + o(1)}.$$
and the claim follows in this case from \eqref{lvze-bound}.

The Type II case similarly follows from \eqref{lve-bound} exactly as in the proof of Lemma \ref{zero-from-large}.
\end{proof}


\begin{corollary}\label{zeroe-large-cor-0}\uses{zeroe-def, lvze-def} Let $1/2 < \sigma < 1$ and $\tau_0 > 0$ be fixed.  Then
$$ \A^*(\sigma)(1-\sigma) \leq \max \left(\sup_{2 \leq \tau < \tau_0} \LV^*_\zeta(\sigma,\tau)/\tau, \sup_{\tau_0 \leq \tau \leq 2\tau_0} \LV^*(\sigma,\tau)/\tau\right)$$
\end{corollary}

\python{zero_density_energy_estimate}
\code{lver_to_energy_bound(LVER, LVER_zeta, sigma_interval)}

\begin{proof}  Repeat the proof of Corollary \ref{zero-large-cor-0}.
\end{proof}

\section{Known additive energy bounds}

\begin{proposition}[Additive energy under the Lindelof hypothesis]\label{zeroe-lindelof}\uses{zeroe-def}  Let $1/2 \leq \sigma \leq 1$ be fixed.  Then one has
    $$ \A^*(\sigma) \leq 8 - 4\sigma$$
    and $\A^*(\sigma) \leq 0$ if $\sigma > 3/4$.
\end{proposition}

\begin{proof} See \cite[Lemma 4]{heath_brown_consecutive_II}.
\end{proof}

\begin{theorem}[Heath-Brown's additive energy bound]\label{hb-energy-bound}\cite[Theorem 2]{heathbrown_zero_1979}\uses{zeroe-def}  Let $1/2 \leq \sigma \leq 1$ be fixed.  Then one can bound $A^*(\sigma)$ by
    \begin{align*}
        \frac{10-11\sigma}{(2-\sigma)(1-\sigma)} & \hbox{ for } 1/2 \leq \sigma \leq 2/3;\\
        \frac{18-19\sigma}{(4-2\sigma)(1-\sigma)} & \hbox{ for } 2/3 \leq \sigma \leq 3/4;\\
        \frac{12}{4\sigma-1} & \hbox{ for } 3/4 \leq \sigma \leq 1.
    \end{align*}
\end{theorem}

\literature
\code{add_zero_density_energy_heath_brown_1979()}
\derived
\code{prove_heath_brown_energy_estimate()}

\begin{proof}\uses{zeroe-large-cor-0, power-energy, hb-energy-simp, l2-mvt, hb-density, zeroe-basic, lvz-basic} We first suppose that $\sigma \leq 3/4$.  Here we apply Corollary \ref{zeroe-large-cor-0} with $\tau_0 = 2$.  The $\LV^*_\zeta$ supremum is now trivial, so it suffices to show that
\begin{equation}\label{second-claim}
        \rho^* \leq \max\left( \frac{10-11\sigma}{2-\sigma}, \frac{18-19\sigma}{4-2\sigma}\right) \tau
\end{equation}
whenever $(\sigma,\tau,\rho,\rho^*,s) \in \Energy$ with $2 \leq \tau \leq 3$.  Let $k$ be the first integer for which $1 \leq \tau/k \leq 3/2$, thus $k=2,3$ and also $\tau/(k+1) \leq 1$.  By Lemma \ref{power-energy}, there exist tuples
\begin{equation}\label{smak}
\left(\sigma, \frac{\tau}{k}, \rho', \frac{\rho^*}{k}, s'\right), \left(\sigma,\frac{\tau}{k+1}, \rho'', \frac{\rho^*}{k + 1}, s''\right)  \in \Energy.
\end{equation}
for some $\rho'$, $s'$, $\rho''$ and $s''$ satisfying
\[
\rho' \le \frac{\rho}{k},\qquad s' \le \frac{s}{k},\qquad \rho'' \le \frac{\rho}{k+1},\qquad s'' \le \frac{s}{k+1}.
\]
Applying Corollary \ref{hb-energy-simp} to the former tuple of \eqref{smak} and using $\rho' \le \rho/k$, we have
$$\frac{\rho^*}{k} \leq \max \left(\frac{3\rho}{k} + 1-2\sigma, \frac{\rho}{k} +4-4\sigma, \frac{5\rho}{2k} + \frac{3-4\sigma}{2}\right).$$
Write $\tau' := \tau/k$. Applying Lemma \ref{l2-mvt} to the first tuple of \eqref{smak} one has
$$\rho/k \leq \tau' + 1 - 2\sigma$$
while applying Lemma \ref{l2-mvt} to the second tuple of \eqref{smak} (recalling that $\tau/(k+1) \le 1$) gives
$$\rho/k = \frac{k+1}{k} \frac{\rho}{k+1} \leq \frac{k+1}{k} (2-2\sigma) \le 3-3\sigma$$
and thus
\begin{equation}\label{rho-k}
\rho/k \leq \min( \tau'+1-2\sigma, 3-3\sigma)
\end{equation}
and
\begin{equation*}
    \begin{split}
        \rho^*/k \leq \max(&3 \min(\tau'+1-2\sigma,3-3\sigma) + 1-2\sigma, \\
        &\min(\tau'+1-2\sigma,3-3\sigma) +4-4\sigma, \\
        &5\min(\tau'+1-2\sigma,3-3\sigma)/2 + (3-4\sigma)/2).
    \end{split}
\end{equation*}
A tedious calculation shows that for $1 \leq \tau' \leq 3/2$, we have
$$3 \min(\tau'+1-2\sigma,3-3\sigma) + 1-2\sigma \leq \frac{10-11\sigma}{2-\sigma} \tau',$$
$$ \min(\tau'+1-2\sigma,3-3\sigma) +4-4\sigma \leq \max\left( \frac{7-7\sigma}{2-\sigma}, 6-6\sigma\right)\tau'$$
and
$$5\min(\tau'+1-2\sigma,3-3\sigma)/2 + (3-4\sigma)/2 \leq \frac{18-19\sigma}{4-2\sigma} \tau'.$$
Since
$$\max\left( \frac{7-7\sigma}{2-\sigma}, 6-6\sigma\right) \leq \max\left(\frac{10-11\sigma}{2-\sigma}, \frac{18-19\sigma}{4-2\sigma}\right)$$
we obtain the claim.

Now suppose that $\sigma > 3/4$.  From Theorem \ref{hb-density} and Lemma \ref{zeroe-basic}(i) we are already done when $\sigma \geq 25/28$, so we may assume $\sigma < 25/28$.

Here we apply Corollary \ref{zeroe-large-cor-0} with $\tau_0 = 4\sigma-1$.  To control the $\LV^*_\zeta$ term, we need to establish
\begin{equation}\label{first-claim}
    \rho^* \leq \frac{12(1-\sigma)}{4\sigma-1} \tau
\end{equation}
whenever $(\sigma,\tau,\rho,\rho^*,s) \in \Energy_\zeta$ and $2 \leq \tau < 4\sigma-1$. We use Lemma \ref{lvz-basic}(ii) followed by Lemma \ref{hb-12} to give
$$ \rho^* \leq 3\rho \leq 3( 2\tau - 12 (\sigma-1/2) )$$
so the claim reduces to verifying
$$ 3( 2\tau - 12 (\sigma-1/2) ) \leq \frac{12(1-\sigma)}{4\sigma-1} \tau.$$
This holds with equality when $\tau = 4\sigma-1$, and the slope in $\tau$ is higher on the left-hand side for $\sigma>1/2$, so the claim \eqref{first-claim} follows.

It remains to establish
\begin{equation}\label{second-claim'}
    \rho^* \leq \frac{12(1-\sigma)}{4\sigma-1} \tau
\end{equation}
whenever $(\sigma,\tau,\rho,\rho^*,s) \in \Energy$ and $4\sigma-1 \leq \tau \leq 2(4\sigma-1)$.
Let $k$ be the first integer for which $(4\sigma-1)/2 \leq \tau/k \leq 3(4\sigma-1)/4$, thus $k=2,3$ and also $\tau/(k+1) \leq 4\sigma-1$.  By Lemma \ref{power-energy}, we have \eqref{smak}.
From Theorem \ref{huxley-lv} we have
$$\rho/k \leq \max(2-2\sigma, \tau' + 4 - 6\sigma)$$
and also
$$\rho/k = \frac{k+1}{k} \frac{\rho}{k+1} \leq \frac{k+1}{k} (2-2\sigma) \le 3-3\sigma$$
and hence
\begin{equation}\label{rhok} \rho/k \leq \min( \max(2-2\sigma, \tau' + 4 - 6\sigma), \tau'+4-6\sigma, 3-3\sigma).
\end{equation}
Among other things, this implies that $\rho/k \leq 1$.

From Theorem \ref{hbt} and $\rho' \le \rho/k$, we have
\begin{equation}\label{rhok-star}
\begin{split}
\rho^*/k \leq 1-2\sigma &+ \frac{1}{2}\max\left(\frac{\rho}{k}+1, \frac{2\rho}{k}, \frac{5\rho}{4k} + \frac{\tau'}{2}\right)\\
&+ \frac{1}{2}\max\left(\frac{\rho^*}{k}+1, \frac{4\rho}{k}, \frac{3\rho^*}{4k}+\frac{\rho}{k}+\frac{\tau'}{2}\right)
\end{split}
\end{equation}
where $\tau' := \tau/k$.  This expression is complicated, so we divide into cases.
First suppose that $\rho/k+1 \geq 5\rho/4k + \tau'/2$.  In this case the first maximum in the above expression is $\rho/k+1$, and we simplify to
$$ \rho^*/k \leq 3/2-2\sigma + \rho/2k + \max(\rho^*/k+1, 4\rho/k, 3\rho^*/4k+\rho/k+\tau'/2)/2,$$
which after solving for $\rho^*/k$ gives
$$ \rho^*/k \leq \max( \rho/2k + 4-4\sigma, 5\rho/2k + (3-4\sigma)/2, 8\rho/5k + 2\tau'/5 + (12-16\sigma)/5).$$
Inserting \eqref{rhok}, one can verify after a tedious analysis (using the hypothesis $3/4 \leq \sigma < 25/28$) that
\begin{equation}\label{rhost}
    \rho^*/k \leq \frac{12(1-\sigma)}{4\sigma-1} \tau'
\end{equation}
as required.

It remains to treat the case where $\rho/k+1 > 5\rho/4k + \tau'/2$.  Using \eqref{rhok} one can check that this forces
\begin{equation}\label{4s}
    4\sigma-2 \leq \tau' \leq \frac{3}{4}(4\sigma-1),
\end{equation}
so that \eqref{rhok} now becomes
\begin{equation}\label{rhok-simp}
\rho/k \leq 3-3\sigma.
\end{equation}
The bound \eqref{rhok-star} becomes
$$\rho^*/k \leq 1-2\sigma + (5\rho/4k+\tau'/2)/2 + \max(\rho^*/k+1, 4\rho/k, 3\rho^*/4k+\rho/k+\tau'/2)/2$$
which simplifies to
$$ \rho^*/k \leq \max( 5\rho/4k + \tau'/2 + 3-4\sigma, 21\rho/8k + \tau'/4 + 1-2\sigma, 9\rho/5k + 4\tau'/5 + (8 - 16\sigma)/5).$$
Inserting \eqref{rhok-simp} and \eqref{4s}, one can eventually show (again using the hypothesis $3/4 \leq \sigma < 25/28$) that
\eqref{rhost} holds as required.
\end{proof}

We found the following estimates with the use of computer-aided proof discovery, which improve on Theorem \ref{hb-energy-bound} in various ranges of $\sigma$. First, by using Theorem \ref{hbt} in place of Corollary \ref{hb-energy-simp} in the proof of the previous theorem, it is possible to obtain an improved additive energy estimate for $\sigma \ge 3/4$. A human-readable proof is contained in the following theorem.

\begin{theorem}\label{imp-hb-energy-bound}
For $3/4 \le \sigma \le 5/6$ one has
\[
\A^*(\sigma) \le \max\left(\frac{18 - 19\sigma}{2(3\sigma - 1)(1-\sigma)}, \frac{4(10 - 9\sigma)}{5(4\sigma - 1)(1 - \sigma)}\right).
\]
\end{theorem}

\derived
\code{prove_improved_heath_brown_energy_estimate()}

\begin{proof}
Throughout assume that $3/4 \le \sigma \le 5/6$. Choose
\[
\tau_0 = 8\sigma - 4.
\]
We will show that
\begin{equation}\label{imphb-lver-ineq}
\rho^* \le \begin{cases}
\dfrac{18 - 19\sigma}{2(3\sigma - 1)}\tau,&3/4 \le \sigma < 4/5\\
\dfrac{7(1 - \sigma)}{3\sigma - 1}\tau,&4/5 \le \sigma \le 5/6,
\end{cases}
\end{equation}
for all $(\sigma, \tau, \rho, \rho^*, s) \in \Energy$ for which $\tau_0 \le \tau \le 2\tau_0$, and that
\begin{equation}\label{imphb-zlver-ineq}
\rho^* \le \begin{cases}
\dfrac{45 - 46\sigma}{4(4\sigma - 1)}\tau,&3/4 \le \sigma < 65/86,\\
\dfrac{4(10 - 9\sigma)}{5(4\sigma - 1)}\tau,&65/86 \le \sigma \le 5/6.
\end{cases}
\end{equation}
for all $(\sigma, \tau, \rho, \rho^*, s) \in \Energy_\zeta$ such that $2 \le \tau \le \tau_0$. The desired result then follows from Corollary \ref{zeroe-large-cor-0} and computing the piecewise maximum of \eqref{imphb-lver-ineq} and \eqref{imphb-zlver-ineq}.

First, consider \eqref{imphb-zlver-ineq}. Suppose that $(\sigma, \tau, \rho, \rho^*, s)\in \Energy_\zeta$ with $3/4 \le \sigma \le 5/6$ and $2 \le \tau \le \tau_0$. Then, from Theorem \ref{hb-12},
\begin{equation}\label{hb-lv-rho-form}
\rho \le 2\tau - 12(\sigma - 1/2).
\end{equation}
Furthermore, by Theorem \ref{huxley-lv} and Lemma \ref{power-lemma} with $k = 2$, one has $\rho \le 2\max(2 - 2\sigma, 4 - 6\sigma + \tau/2)$. However since $\tau \le \tau_0 = 8\sigma - 4$, this simplifies to
\begin{equation}
\label{huxley-lv-rho-form2}
\rho \le 4 - 4\sigma.
\end{equation}
Since $\sigma \ge 3/4$, this also implies that $\rho \le 1$. For future reference we also note that
\begin{equation}\label{zlver:tau-gradient-1}
1 < \frac{45 - 46\sigma}{4(4\sigma - 1)} < 2,\qquad (3/4 \le \sigma \le 65/86),
\end{equation}
\begin{equation}\label{zlver:tau-gradient-2}
\frac{6}{7} \le \frac{4(10 - 9\sigma)}{5(4\sigma - 1)} < 2,\qquad (65/86 \le \sigma \le 5/6).
\end{equation}
By Theorem \ref{hbt}, one has
\[
\rho^* \leq 1-2\sigma + \frac{1}{2}\max(\rho+1, 2\rho, \frac{5}{4}\rho+\frac{\tau}{2}) + \frac{1}{2}\max(\rho^*+1, 4\rho, \frac{3}{4}\rho^*+\rho+\frac{\tau}{2})
\]
Since $\rho \le 1$, one has $\rho + 1 \ge 2\rho$. Thus the middle term in the first maximum may be omitted, and we are left with two cases to consider.

\textbf{Case 1:} If $\rho + 1 \ge 5\rho/4 + \tau/2$ then
\[
\rho^* \le 1 -2\sigma + \frac{\rho + 1}{2} + \frac{1}{2}\max(\rho^* + 1, 4\rho, \frac{3}{4}\rho^*+\rho +\frac{\tau}{2}).
\]
Solving for $\rho^*$ gives
\[
\rho^* \le \max(4 - 4\sigma + \rho, \frac{3}{2} - 2\sigma + \frac{5}{2}\rho, \frac{2}{5}(6 - 8\sigma + \tau + 4\rho)).
\]
Applying \eqref{huxley-lv-rho-form2} to each term,
\[
\rho^* \le M_1 := \max(8 - 8\sigma, \frac{23}{2} - 12\sigma, \frac{2}{5}(22 - 24\sigma + \tau)).
\]
For $3/4 \le \sigma \le 5/6$ and $\tau \ge 2$, one has
\[
M_1 \le \frac{45 - 46\sigma}{4(4\sigma - 1)}\tau
\]
since by \eqref{zlver:tau-gradient-1}, each term in $M_1$ increases slower in $\tau$ than the RHS, and the inequality holds at $\tau = 2$. Similarly, one can verify that
\[
M_1 \le \frac{4(10 - 9\sigma)}{5(4\sigma - 1)}\tau
\]
for $65/86 \le \sigma \le 5/6$ and $\tau \ge 2$ (with some room to spare).

\textbf{Case 2:} If $\rho + 1 < 5\rho/4 + \tau/2$, then
\[
\rho^* \le 1 - 2\sigma + \frac{5}{8}\rho + \frac{\tau}{4} + \frac{1}{2}\max(\rho^* + 1, 4\rho, \frac{3}{4}\rho^*+\rho +\frac{\tau}{2})
\]
Solving for $\rho$ gives
\[
\rho^* \le \max(3 - 4\sigma + \frac{\tau}{2} + \frac{5}{4}\rho, 1 - 2\sigma + \frac{\tau}{4} + \frac{21}{8}\rho, \frac{8 - 16\sigma + 4\tau + 9\rho}{5})
\]
If $\tau \ge 4\sigma - 1$, then apply \eqref{huxley-lv-rho-form2} termwise to get
\[
\rho^* \le M_2 := \max(8 - 9\sigma + \frac{\tau}{2}, \frac{23}{2} - \frac{25}{2} + \frac{\tau}{4}, \frac{4}{5}(11 - 13 \sigma + \tau)).
\]
For $3/4 \le \sigma \le 65/86$ and $\tau \ge 4\sigma - 1$ one has
\[
M_2 \le \frac{45 - 46\sigma}{4(4\sigma - 1)}\tau
\]
since by \eqref{zlver:tau-gradient-2} each term in $M_2$ is growing slower in $\tau$ than the RHS, and at $\tau = 4\sigma - 1$ we have equality. Similarly, one may verify that $M_2 \le 4(10 - 9\sigma)/(5(4\sigma - 1))\tau$ for $65/86 \le \sigma \le 5/6$ and $\tau \ge 4\sigma - 1$.

On the other hand if $\tau < 4\sigma - 1$ then we apply \eqref{hb-lv-rho-form} termwise to get
\[
\rho^* \le M_3 := \max(\frac{21}{2} - 19\sigma + 3\tau, \frac{67 -134\sigma + 22\tau}{4}, \frac{2}{5}(31 - 62\sigma + 11\tau)).
\]
Similarly to before, if $3/4 \le \sigma \le 65/86$ and $\tau < 4\sigma - 1$ then
\[
M_3 < \frac{45 - 46\sigma}{4(4\sigma - 1)}\tau
\]
since each term in $M_3$ is growing faster in $\tau$ than the RHS, and at $\tau = 4\sigma - 1$ one has equality. Similarly, one may verify that $M_3 \le 4(10 - 9\sigma)/(5(4\sigma - 1))\tau$ for $65/86 \le \sigma \le 5/6$ and $\tau < 4\sigma - 1$.

Thus we have shown that if $(\sigma, \tau, \rho, \rho^*, s) \in \Energy_\zeta$ with $3/4 \le \sigma \le 5/6$ and $2 \le \tau \le 8\sigma - 4$, then
\[
\rho^*/\tau \le \min\left(\frac{45 - 46\sigma}{4(4\sigma - 1)}, \frac{4(10 - 9\sigma)}{5(4\sigma - 1)}\right).
\]

Now consider \eqref{imphb-lver-ineq}. Suppose that $\tau_0 \le \tau \le 2\tau_0$ and $(\sigma, \tau, \rho, \rho^*, s) \in \Energy$. Note that the interval $[\tau_0, 2\tau_0]$ is covered by intervals $I_k := [(4\sigma - 2)k, (4\sigma - 2)(k + 1)]$ with $k = 2, 3$. Suppose that $\tau \in I_k$. Then, by Theorem \ref{huxley-lv} and $\tau \ge (4\sigma - 2)k$ one has
\[
\rho/k \le \max(2 - 2\sigma, 4 - 6\sigma + \tau/k) = 4 - 6\sigma + \tau/k.
\]
Also, from Theorem \ref{huxley-lv} and $\tau \le (4\sigma - 2)(k + 1)$ one has
\[
\rho/(k + 1) \le \max(2 - 2\sigma, 4 - 6\sigma + \tau/(k + 1)) \le 2 - 2\sigma.
\]
In summary,
\begin{equation}\label{ze-ihb-rho-bound-k}
\rho/k \le \min((2 - 2\sigma)\frac{k + 1}{k}, 4 - 6\sigma + \frac{\tau}{k}).
\end{equation}
In particular, this implies that $\rho/k \le 1$ since $\sigma \ge 3/4$ implies $3 - 3\sigma < 1$.

We also note for future use that
\begin{equation}\label{ze-ihb-bound-tau-factor}
1 \le \frac{18 - 19\sigma}{6\sigma - 2} \le \frac{3}{2}.
\end{equation}
Next, by Lemma \ref{power-energy},
\[
(\sigma, \tau', \rho', \rho^*/k, s') \in \Energy
\]
for $\tau' := \tau/k$ and some $\rho' \le \rho/k$ and $s' \le s/k$.

Applying Lemma \ref{hbt} to this tuple, then apply $\rho' \le \rho/k$:
\[
\rho^*/k \leq 1-2\sigma + \frac{1}{2}\max(\frac{\rho}{k}+1, \frac{2\rho}{k}, \frac{5\rho}{4k} + \frac{\tau'}{2}) + \frac{1}{2}\max(\frac{\rho^*}{k}+1, \frac{4\rho}{k}, \frac{3}{4}\frac{\rho^*}{k} +\frac{\rho}{k}+\frac{\tau'}{2})
\]
Since $\rho/k \le 1$ there are only two cases to consider:

\textbf{Case 1:} $\rho/k + 1 \ge 5\rho/(4k) + \tau'/2$ then
\[
\frac{\rho^*}{k} \le \frac{3}{2} - 2\sigma + \frac{\rho}{2k} + \frac{1}{2}\max(\frac{\rho^*}{k}+1, \frac{4\rho}{k}, \frac{3}{4}\frac{\rho^*}{k} +\frac{\rho}{k}+\frac{\tau'}{2})
\]
Solving for $\rho^*/k$, we get
\[
\rho^*/k \le \max(4(1 - \sigma) + \frac{\rho}{k}, \frac{(3 - 4\sigma) + 5\rho/k}{2}, \frac{2}{5}((6 - 8\sigma) + \tau' + \frac{4\rho}{k}))
\]
If $4\sigma - 2 + 2(1 - \sigma)/k \le \tau' \le (4\sigma - 2)(k + 1)/k$ then by applying $\rho/k \le (2 - 2\sigma)(k + 1)/k$ from \eqref{ze-ihb-rho-bound-k}, one has
\[
\rho^*/k \le \max((6 + \frac{2}{k})(1 - \sigma), \frac{13}{2} - 7\sigma + \frac{5}{k} (1 - \sigma), \frac{2}{5}(14 - 16\sigma + \tau' + \frac{8}{k}(1 - \sigma)))
\]
However for $3/4 \le \sigma \le 4/5$, $k \ge 2$ and $\tau' \ge 4\sigma - 2 + 2(1 - \sigma)/k$ one has
\begin{align*}
\frac{18 - 19\sigma}{6\sigma - 2}\tau' - (6 + \frac{2}{k})(1 - \sigma) &\ge \frac{18 - 19\sigma}{6\sigma - 2}(4\sigma - 2 + \frac{2}{k}(1 - \sigma)) - (6 + \frac{2}{k})(1 - \sigma) \\
&= \frac{(4 - 5\sigma) ((4\sigma - 3)k - 5\sigma + 5)}{k(3\sigma - 1)} \ge 0,
\end{align*}
\begin{align*}
&\frac{18 - 19\sigma}{6\sigma - 2}\tau' - \left(\frac{13}{2} - 7\sigma + \frac{5}{k} (1 - \sigma)\right) \\
&\qquad\ge \frac{18 - 19\sigma}{6\sigma - 2}(4\sigma - 2 + \frac{2}{k}(1 - \sigma)) - \left(\frac{13}{2} - 7\sigma + \frac{5}{k} (1 - \sigma)\right) \\
&\qquad= \frac{(k - 2) (34\sigma - 23) (1 - \sigma)}{2 k (3\sigma - 1)} \ge 0,
\end{align*}
\begin{align*}
&\frac{18 - 19\sigma}{6\sigma - 2}\tau' - \frac{2}{5}(14 - 16\sigma + \tau' + \frac{8}{k}(1 - \sigma)) \\
&\qquad\ge \left(\frac{18 - 19\sigma}{6\sigma - 2} - \frac{2}{5}\right)(4\sigma - 2 + \frac{2}{k}(1 - \sigma)) - \frac{2}{5}(14 - 16\sigma + \frac{8}{k}(1 - \sigma))\\
&\qquad= \begin{cases}
(22 - 27\sigma)/10,&k = 2,\\
(88 - 272\sigma + 199\sigma^2)/(15(1 - 3\sigma)),&k=3,
\end{cases}\\
&\qquad\ge 0.
\end{align*}
Therefore
\begin{equation}\label{ze-ihb-rhok-targetbound}
\rho^*/k \le \frac{18 - 19\sigma}{6\sigma - 2}\tau'
\end{equation}
in this case.

On the other hand, if $4\sigma - 2 \le \tau' \le 4\sigma - 2 + 2(1 - \sigma)/k$ then applying $\rho/k \le 4 - 6\sigma + \tau'$ one has
\[
\rho^*/k \le \max(8 -10\sigma + \tau',\frac{23 - 34\sigma + 5\tau'}{2}, \frac{2}{5}(22 - 32\sigma +  5\tau'))
\]
Similarly to before, for $3/4 \le \sigma \le 4/5$ and $4\sigma - 2 \le \tau' \le 4\sigma - 2 + 2(1 - \sigma)/k$ one has (in view of \eqref{ze-ihb-bound-tau-factor})
\begin{align*}
\frac{18 - 19\sigma}{6\sigma - 2}\tau' - (8 - 10\sigma + \tau') &\ge \left(\frac{18 - 19\sigma}{6\sigma - 2} - 1\right)(4\sigma - 2) - (8 - 10\sigma) \\
&= \frac{20}{3}\frac{(\sigma - 3/4) (4/5 - \sigma)}{\sigma - 1/3} \ge 0,
\end{align*}
\begin{align*}
\frac{18 - 19\sigma}{6\sigma - 2}\tau' - \frac{23 - 34\sigma + 5\tau'}{2} &\ge \left(\frac{18 - 19\sigma}{6\sigma - 2} - \frac{5}{2}\right)(4\sigma - 2 + \frac{2}{k}(1 - \sigma)) - \frac{23 - 34\sigma}{2}\\
&= \frac{(k - 2)(34\sigma - 23)(1 - \sigma)}{2k(3\sigma - 1)} \ge 0,
\end{align*}
\begin{align*}
\frac{18 - 19\sigma}{6\sigma - 2}\tau' - \frac{2}{5}(22 - 32\sigma +  5\tau') &\ge \left(\frac{18 - 19\sigma}{6\sigma - 2} - 2\right)(4\sigma - 2 + \frac{2}{k}(1 - \sigma)) - \frac{2}{5}(22 - 32\sigma)\\
&= \begin{cases}
(22 - 27\sigma)/10,&k = 2,\\
(88 - 272\sigma + 199\sigma^2)/(15(1 - 3\sigma)),&k=3,
\end{cases}\\
&\ge 0.
\end{align*}
Therefore, \eqref{ze-ihb-rhok-targetbound} holds in this case too.

\textbf{Case 2:} $\rho/k + 1 < 5\rho/(4k) + \tau'/2$ then
\[
\rho^*/k \leq 1-2\sigma + \frac{5\rho}{8k} + \frac{\tau'}{4} + \frac{1}{2}\max(\frac{\rho^*}{k}+1, \frac{4\rho}{k}, \frac{3}{4}\frac{\rho^*}{k} + \frac{\rho}{k}+\frac{\tau'}{2})
\]
Solving for $\rho^*/k$ gives
\[
\rho^*/k \le \max(3 - 4\sigma + \frac{\tau'}{2} + \frac{5}{4}\frac{\rho}{k}, 1 - 2\sigma + \frac{\tau'}{4} + \frac{21}{8}\frac{\rho}{k}, \frac{1}{5}(8 - 16\sigma + 4\tau' + 9\frac{\rho}{k}))
\]
Proceeding as before, if $4\sigma - 2 + 2(1 - \sigma)/k \le \tau' \le (4\sigma - 2)(k + 1)/k$ then by applying $\rho/k \le (2 - 2\sigma)(k + 1)/k$ from \eqref{ze-ihb-rho-bound-k}, one has
\begin{align*}
\rho^*/k \le \max(&\frac{11 - 13\sigma + \tau' + 5(1 - \sigma)/k}{2}, \frac{25 - 29\sigma + \tau' + 21(1-\sigma)/k}{4},\\
&\qquad\frac{2}{5}(13 - 17 \sigma + 2\tau' + 9 (1 - \sigma)/k))
\end{align*}
Via a similar argument to before, using \eqref{ze-ihb-bound-tau-factor} and $\tau' \ge 4\sigma - 2 + 2(1 - \sigma)/k$ one eventually obtains, for $3/4 \le \sigma \le 4/5$,
\[
\frac{18 - 19\sigma}{6\sigma - 2}\tau' - \frac{11 - 13\sigma + \tau' + 5(1 - \sigma)/k}{2} \ge \begin{cases}
(11 - 13\sigma)/4,&k = 2\\
(44\sigma^2 - 60\sigma + 19)/(3 - 9\sigma),&k=3
\end{cases}\ge 0,
\]
\[
\frac{18 - 19\sigma}{6\sigma - 2}\tau' - \frac{25 - 29\sigma + \tau' + 21(1-\sigma)/k}{4} \ge \frac{(1 - \sigma) (95 - 49 k - (145 - 77 k)\sigma)}{4 k (3\sigma - 1)} \ge 0,
\]
\[
\frac{18 - 19\sigma}{6\sigma - 2}\tau' - \frac{2}{5}(13 - 17 \sigma + 2\tau' + 9(1 - \sigma)/k)) = \begin{cases}
(28 - 33\sigma)/10,&k = 2\\
(47\sigma^2 - 64\sigma + 20)/(3 - 9\sigma)&k=3
\end{cases}\ge 0.
\]
Thus also
\[
\rho^*/k \le \frac{18 - 19\sigma}{6\sigma - 2}\tau'
\]
in this case.

Similarly, if $(4\sigma - 2) \le \tau' \le 4\sigma - 2 + 2(1 - \sigma)/k$ then using $\rho/k \le 4 - 6\sigma + \tau'$ from \eqref{ze-ihb-rho-bound-k} one has
\[
\rho^*/k \le \max(8 - \frac{23\sigma}{2} + \frac{7\tau'}{4}, \frac{23}{2} - \frac{71\sigma}{4} + \frac{23\tau'}{8}, \frac{44 - 70\sigma + 13\tau'}{5})
\]
Via a similar argument as before, using \eqref{ze-ihb-bound-tau-factor} and $\tau' \le 4\sigma - 2 + 2(1 - \sigma)/k$ one ultimately obtains, for $3/4 \le \sigma \le 4/5$,
\[
\frac{18 - 19\sigma}{6\sigma - 2}\tau' - (8 - \frac{23\sigma}{2} + \frac{7\tau'}{4}) \ge \begin{cases}
(11 - 13 \sigma)/4,&k = 2\\
(44\sigma^2 - 60\sigma + 19)/(3 - 9\sigma),&k = 3
\end{cases} > 0,
\]
\[
\frac{18 - 19\sigma}{6\sigma - 2}\tau' - (\frac{23}{2} - \frac{71\sigma}{4} + \frac{23\tau'}{8}) \ge \frac{(1 - \sigma) (95 - 49 k - (145 - 77 k)\sigma)}{4 k (3\sigma - 1)} > 0,
\]
\[
\frac{18 - 19\sigma}{6\sigma - 2}\tau' - \frac{44 - 70\sigma + 13\tau'}{5} \ge \begin{cases}
(28 - 33\sigma)/10,&k = 2\\
(47\sigma^2 - 64\sigma + 20)/(3 - 9\sigma),&k=3
\end{cases} > 0.
\]
Combining all the cases, we have shown that for $3/4 \le \sigma \le 4/5$ and $\tau_0 \le \tau \le 2\tau_0$ one has
\[
\rho^*/k \le \frac{18 - 19\sigma}{6\sigma - 2}\tau'
\]
from which the desired result follows.

The case for $4/5 \le \sigma \le 5/6$ may be treated similarly. Here one may verify that
\[
\max((6 + \frac{2}{k})(1 - \sigma), \frac{13}{2} - 7\sigma + \frac{5}{k} (1 - \sigma), \frac{2}{5}(14 - 16\sigma + \tau' + \frac{8}{k}(1 - \sigma))) \le \frac{7(1 - \sigma)}{3\sigma - 1}\tau',
\]
\begin{align*}
&\max(\frac{11 - 13\sigma + \tau' + 5(1 - \sigma)/k}{2}, \frac{25 - 29\sigma + \tau' + 21(1-\sigma)/k}{4},\\
&\qquad\qquad\frac{2}{5}(13 - 17 \sigma + 2\tau' + 9 (1 - \sigma)/k)) \le \frac{7(1 - \sigma)}{3\sigma - 1}\tau'
\end{align*}
for $4\sigma - 2 + 2(1 - \sigma)/k \le \tau' \le (4\sigma - 2)(k + 1)/k$, and that
\[
\max(8 -10\sigma + \tau',\frac{23 - 34\sigma + 5\tau'}{2}, \frac{2}{5}(22 - 32\sigma +  5\tau')) \le \frac{7(1 - \sigma)}{3\sigma - 1}\tau',
\]
\[
\max(8 - \frac{23\sigma}{2} + \frac{7\tau'}{4}, \frac{23}{2} - \frac{71\sigma}{4} + \frac{23\tau'}{8}, \frac{44 - 70\sigma + 13\tau'}{5}) \le \frac{7(1 - \sigma)}{3\sigma - 1}\tau'
\]
for $4\sigma - 2 \le \tau' \le 4\sigma - 2 + 2(1 - \sigma)/k$. The treatment is analogous to before, so we omit the proof.
\end{proof}

Using Theorem \ref{guth-maynard-lvt}, it is possible to obtain improved energy estimates near $\sigma = 3/4$, which are given by the next two theorems.

\begin{theorem}\label{imp-energy-bound2}
For $7/10 \le \sigma \le 3/4$, one has
\[
\A^*(\sigma) \le \max\left(\frac{5(18 - 19\sigma)}{2(5\sigma + 3)(1 - \sigma)}, \frac{2(45 - 44\sigma)}{(2\sigma + 15)(1
- \sigma)}\right).
\]
\end{theorem}

\derived
\code{prove_zero_density_energy_2()}

\begin{proof}

Throughout assume $7/10 \le \sigma \le 3/4$ and take $\tau_0 = 2$ in Corollary \ref{zeroe-large-cor-0}. It suffices to show that if $(\sigma, \tau, \rho, \rho^*, s) \in \Energy$ with $2 \le \tau \le 4$, then either
\begin{equation}
\rho^* \le \frac{5(18 - 19\sigma)}{2(5\sigma + 3)}\tau
\end{equation}
or
\begin{equation}
\rho^* \le \frac{2(45 - 44\sigma)}{2\sigma + 15}\tau.
\end{equation}
Note for future reference the crude bounds
\begin{equation}\label{ze-bound2-tau-factor-bounds}
1 < \frac{5(18 - 19\sigma)}{2(5\sigma + 3)} < 2,\qquad 1 < \frac{2(45 - 44\sigma)}{2\sigma + 15} < \frac{7}{4}.
\end{equation}
Let
\[
k := \begin{cases}
2,& 2 \le \tau < 3,\\
3,& 3 \le \tau \le 4,
\end{cases},\qquad \tau' := \tau/k.
\]
Via Theorem \ref{l2-mvt} and Lemma \ref{power-lemma}, one has
\begin{equation}\label{ze-bound2-rho1}
\rho/k \le \max(2 - 2\sigma, 1 - 2\sigma + \tau')
\end{equation}
and via Theorem \ref{guth-maynard-lvt} and Lemma \ref{power-lemma}, one has
\[
\rho/k\le \max(2 - 2\sigma, 18/5 - 4\sigma, 12/5 - 4\sigma + \tau').
\]
Since $\sigma \le 4/5$, we may drop the first term, i.e.
\begin{equation}\label{ze-bound2-rho2}
\rho/k \le \max(18/5 - 4\sigma, 12/5 - 4\sigma + \tau').
\end{equation}
Combining \eqref{ze-bound2-rho1} and \eqref{ze-bound2-rho2},
\begin{equation}\label{ze-bound2-rhok-bound}
\rho/k \le \begin{cases}
1 - 2\sigma + \tau',&1 \le \tau' \le 13/5 - 2\sigma,\\
18/5 - 4\sigma,& 13/5 - 2\sigma \le \tau' \le 6/5,\\
12/5 - 4\sigma + \tau',& 6/5 \le \tau' \le 2(\sigma - 1/5) + 2(1 - \sigma)/k,\\
(2 - 2\sigma)(k + 1)/k,& 2(\sigma - 1/5) + 2(1 - \sigma)/k \le \tau' \le 1 + 1/k.
\end{cases}
\end{equation}
One can verify that all intervals are proper for $7/10 \le \sigma \le 3/4$ and $k = 2,3$.

Since $(\sigma, \tau, \rho, \rho^*, s) \in \Energy$, by Lemma \ref{power-energy} one has $(\sigma, \tau', \rho', \rho^*/k, s') \in \Energy$ for some $\rho' \le \rho/k$ and $s'\le s/k$. Applying Theorem \eqref{hbt}to the first tuple followed by $\rho' \le \rho/k$, and noting that $\rho/k + 1 \ge 2\rho/k$ since $\rho/k \le 1$ by \eqref{ze-bound2-rhok-bound}, one obtains
\begin{equation}\label{ze-bound2-rhostar-boundk}
\frac{\rho^*}{k} \le 1-2\sigma + \frac{1}{2}\max\left(\frac{\rho}{k}+1, \frac{5\rho}{4k} + \frac{\tau'}{2}\right) + \frac{1}{2}\max\left(\frac{\rho^*}{k}+1, \frac{4\rho}{k}, \frac{3\rho^*}{4k} +\frac{\rho}{k}+\frac{\tau'}{2}\right).
\end{equation}
First, suppose that $\rho/k  + 1 < 5\rho/(4k) + \tau'/2$ so that
\[
\frac{\rho^*}{k} \leq 1-2\sigma + \frac{5\rho}{8k} + \frac{\tau'}{4} + \frac{1}{2}\max\left(\frac{\rho^*}{k}+1, \frac{4\rho}{k}, \frac{3}{4}\frac{\rho^*}{k} + \frac{\rho}{k}+\frac{\tau'}{2}\right).
\]
Solving for $\rho^*/k$ gives
\[
\frac{\rho^*}{k} \le \max\left(3 - 4\sigma + \frac{\tau'}{2} + \frac{5}{4}\frac{\rho}{k}, 1 - 2\sigma + \frac{\tau'}{4} + \frac{21}{8}\frac{\rho}{k}, \frac{1}{5}(8 - 16\sigma + 4\tau' + 9\frac{\rho}{k})\right).
\]
One may verify that the RHS is bounded by
\[
\frac{5(18 - 19\sigma)}{2(5\sigma + 3)}\tau'
\]
by substituting each case of \eqref{ze-bound2-rhok-bound}. This involves the tedious verification of the following four inequalities:
\begin{equation}\label{ze-bound2-rho-case1-1}
\max\left(\frac{17}{4} - \frac{13}{2}\sigma + \frac{7}{4}\tau', \frac{29}{8} - \frac{29}{4}\sigma + \frac{23}{8}\tau', \frac{17}{5} - \frac{34}{5}\sigma + \frac{13}{5}\tau'\right) \le \frac{5(18 - 19\sigma)}{2(5\sigma + 3)}\tau'
\end{equation}
for $1 \le \tau' \le 13/5 - 2\sigma$;
\[
\max\left(\frac{15}{2} - 9\sigma + \frac{\tau'}{2}, \frac{209}{20} - \frac{25}{2}\sigma + \frac{\tau'}{4}, \frac{202}{25} - \frac{52}{5}\sigma + \frac{4}{5}\tau'\right) \le \frac{5(18 - 19\sigma)}{2(5\sigma + 3)}\tau'
\]
for $13/5 - 2\sigma \le \tau' \le 6/5$;
\[
\max\left(6 - 9\sigma + \frac{7}{4}\tau', \frac{73}{10} - \frac{25}{2}\sigma + \frac{23}{8}\tau', \frac{148}{25} - \frac{52}{5}\sigma + \frac{13}{5}\tau'\right) \le \frac{5(18 - 19\sigma)}{2(5\sigma + 3)}\tau'
\]
for $k = 2, 3$ and $6/5 \le \tau' \le 2(\sigma - 1/5) + 2(1-\sigma)/k$;
\begin{equation*}
\begin{split}
\max(&3 - 4\sigma + \frac{\tau'}{2} + \frac{5(2 - 2\sigma)}{4}\frac{k + 1}{k}, 1 - 2\sigma + \frac{\tau'}{4} + \frac{21(2 - 2\sigma)}{8}\frac{k + 1}{k},
\\
&\qquad\frac{1}{5}(8 - 16\sigma + 4\tau' + 9(2 - 2\sigma)\frac{k + 1}{k})) \le \frac{5(18 - 19\sigma)}{2(5\sigma + 3)}\tau'
\end{split}
\end{equation*}
for $k = 2, 3$ and $2(\sigma - 1/5) + 2(1-\sigma)/k \le \tau' \le 1 + 1/k$. For instance, in the case of \eqref{ze-bound2-rho-case1-1}, the LHS is increasing faster with respect to $\tau'$ than the RHS in view of \eqref{ze-bound2-tau-factor-bounds}, and the inequality holds at the upper limit $\tau' = 13/5 - 2\sigma$ (with some room to spare). The other inequalities may be verified similarly, with the exception of
\[
6 - 9\sigma + \frac{7}{4}\tau' \le \frac{5(18 - 19\sigma)}{2(5\sigma + 3)}\tau'
\]
which is equivalent to $6 - 9\sigma \le 3(53 - 75\sigma)/(4(5\sigma + 3))\tau'$. For $\sigma < 53/75$ the LHS is negative while the RHS is positive so the inequality holds. For $\sigma \ge 53/75$ one may verify that the inequality holds at the lower limit $\tau' = 6/5$.

In the remainder of the proof we assume $\rho/k  + 1 \ge 5\rho/(4k) + \tau'/2$ so that \eqref{ze-bound2-rhostar-boundk} becomes
\[
\frac{\rho^*}{k} \le \frac{3}{2} - 2\sigma + \frac{\rho}{2k} + \frac{1}{2}\max\left(\frac{\rho^*}{k}+1, \frac{4\rho}{k}, \frac{3}{4}\frac{\rho^*}{k} +\frac{\rho}{k}+\frac{\tau'}{2}\right).
\]
Solving for $\rho^*/k$ gives
\begin{equation}\label{ze-bound2-rho-star-bound}
\frac{\rho^*}{k} \le \max\left(4 - 4\sigma + \frac{\rho}{k}, \frac{3 - 4\sigma + 5\rho/k}{2}, \frac{2}{5}(6 - 8\sigma + \tau' + \frac{4\rho}{k})\right).
\end{equation}
The case where $\tau' \ge 6/5$ is simpler so we handle it first. Applying the last two cases of \eqref{ze-bound2-rhok-bound} it suffices to verify that
\[
\max\left(\frac{32}{5} - 8\sigma + \tau', \frac{15}{2} - 12\sigma + \frac{5}{2}\tau', \frac{156}{25} - \frac{48}{5}\sigma + 2\tau'\right) \le \frac{5(18 - 19\sigma)}{2(5\sigma + 3)}\tau'
\]
for $k = 2, 3$ and $6/5 \le \tau' \le 2(\sigma - 1/5) + 2(1 - \sigma)/k$;
\begin{align*}
&\max(4 - 4\sigma + (2 - 2\sigma)\frac{k + 1}{k}, \frac{3 - 4\sigma}{2} + (5 - 5\sigma)\frac{k + 1}{k}, \\
&\qquad\qquad\frac{2}{5}(6 - 8\sigma + \tau' + (8 - 8\sigma)\frac{k + 1}{k})) \le \frac{5(18 - 19\sigma)}{2(5\sigma + 3)}\tau'
\end{align*}
for $k = 2, 3$ and $2(\sigma - 1/5) + 2(1 - \sigma)/k \le \tau' \le 1 + 1/k$. Note also that one has equality when $\tau' = 2(\sigma - 1/5) + 2(1 - \sigma)/k$ and $k = 2$.

Lastly, consider the case where $1 \le \tau' \le 6/5$. Applying $\rho/k \le \min(1 - 2\sigma + \tau', 18/5 - 4\sigma)$ from the first two cases of \eqref{ze-bound2-rhok-bound}, one obtains
\[
    \frac{3 - 4\sigma + 5\rho/k}{2} \le \min\left(4 - 7\sigma + \frac{5}{2}\tau', \frac{21}{2} - 12\sigma\right),
\]
\[
    \frac{2}{5}(6 - 8\sigma + \tau' + \frac{4\rho}{k}) \le \min\left(4 - \frac{32}{5}\sigma + 2\tau', \frac{204}{25} - \frac{48}{5}\sigma + \frac{2}{5}\tau'\right).
\]
However one may verify that the RHS of both of the above inequalities are bounded by $5(18 - 19\sigma)/(2(5\sigma + 3))\tau'$ for $1 \le \tau' \le 6/5$ by checking at $\tau' = 13/5 - 2\sigma$. Thus
\begin{equation}
    \label{ze-bound2-rhok-temp1}
    \frac{\rho^*}{k} \le \max\left(\frac{5(18 - 19\sigma)}{2(5\sigma + 3)}\tau', 4 - 4\sigma + \frac{\rho}{k}\right).
\end{equation}
Meanwhile, by Lemma \ref{power-energy},
\[
(\sigma, \tau/(k-1), \rho'', \rho^*/(k-1), s'')\in\Energy
\]
for some $\rho''\le\rho/(k-1)$ and $s''\le s/(k-1)$. Applying Theorem \ref{hbt} to this tuple (and applying $\rho''\le \rho/(k-1)$) gives
\begin{equation}\label{ze-bound2-rhostar-k1}
\begin{split}
\frac{\rho^*}{k - 1} \le 1-2\sigma &+ \frac{1}{2}\max(\frac{\rho}{k - 1}+1, \frac{2\rho}{k -1 }, \frac{5\rho}{4(k - 1)} + \frac{\tau}{2(k - 1)}) \\
&+ \frac{1}{2}\max(\frac{\rho^*}{k - 1}+1, \frac{4\rho}{k - 1}, \frac{3\rho^*}{4(k - 1)} +\frac{\rho}{k - 1}+\frac{\tau}{2(k-1)}).
\end{split}
\end{equation}
By expanding the first maximum and simplifying, one of the following inequalities must hold:
\begin{equation}\label{ze-bound2-rhostar-k1-case1}
    \rho^* \le (\frac{3}{2} - 2\sigma)(k - 1) + \frac{\rho}{2} + \frac{1}{2}\max(\rho^* + k - 1, 4\rho, \frac{3\rho^*}{4} + \rho + \frac{\tau}{2}),
\end{equation}
\begin{equation}\label{ze-bound2-rhostar-k1-case2}
\rho^* \le (1 - 2\sigma)(k - 1) + \rho + \frac{1}{2}\max(\rho^* + k - 1, 4\rho, \frac{3\rho^*}{4} + \rho + \frac{\tau}{2}),
\end{equation}
\begin{equation}\label{ze-bound2-rhostar-k1-case3}
\rho^* \le (1 - 2\sigma)(k - 1) + \frac{5}{8}\rho + \frac{\tau}{4} + \frac{1}{2}\max(\rho^* + k - 1, 4\rho, \frac{3\rho^*}{4} + \rho + \frac{\tau}{2}).
\end{equation}
If \eqref{ze-bound2-rhostar-k1-case1} holds, then solving for $\rho^*/k$ gives
\[
\rho^*/k \le \max((4 - 4\sigma)\frac{k - 1}{k} + \frac{\rho}{k}, \frac{(3 - 4\sigma)(k - 1)/k + 5\rho/k}{2}, \frac{2}{5}((6 - 8\sigma)\frac{k - 1}{k} + \tau' + \frac{4\rho}{k})).
\]
For $\tau' \le 13/5 - 2\sigma$, we apply $\rho/k \le 1 - 2\sigma + \tau'$ from \eqref{ze-bound2-rhok-bound} (along with the inequalities $4 - 4\sigma \ge 0$, $3 - 4\sigma \ge 0$, $6 - 8\sigma \ge 0$ and $(k - 1)/k \le 2/3$),
\[
\frac{\rho^*}{k} \le \max\left(\frac{11}{3} - \frac{14}{3}\sigma + \tau', \frac{7}{2} - \frac{19}{3}\sigma + \frac{5}{2}\tau', \frac{16}{5} - \frac{16}{3}\sigma + 2\tau'\right) < \frac{5(18 - 19\sigma)}{2(5\sigma + 3)}\tau'
\]
for all $1 \le \tau' \le 13/5 - 2\sigma$. The last inequality is verified using \eqref{ze-bound2-tau-factor-bounds} and checking at both $\tau' = 1$ and $\tau' = 13/5-2\sigma$. Similarly, for $13/5 - 2\sigma \le \tau' \le 6/5$ we use $\rho/k \le 18/5-4\sigma$ and verify that
\[
\frac{\rho^*}{k} \le \max\left(\frac{94}{15} - \frac{20}{3}\sigma, 10 - \frac{34}{3}\sigma, \frac{184}{25} - \frac{128}{15}\sigma + \frac{2}{5}\tau'\right) < \frac{5(18 - 19\sigma)}{2(5\sigma + 3)}\tau'
\]
where the last inequality is verified using \eqref{ze-bound2-tau-factor-bounds} and checking at the lower limit $\tau' = 13/5 - 2\sigma$.

Suppose now that \eqref{ze-bound2-rhostar-k1-case2} holds. Solving for $\rho^*/k$ gives
\[
\frac{\rho^*}{k} \le \max\left((3 - 4\sigma)\frac{k - 1}{k} + 2\frac{\rho}{k}, (1 - 2\sigma)\frac{k - 1}{k} + 3\frac{\rho}{k}, \frac{2}{5}((4 - 8\sigma)\frac{k - 1}{k} + \tau' + 6\frac{\rho}{k})\right)
\]
Similarly to before, applying the first two cases of \eqref{ze-bound2-rhok-bound} allows one to verify that for $1 \le \tau' \le 6/5$,
\[
(3 - 4\sigma)\frac{k - 1}{k} + 2\frac{\rho}{k} \le \frac{2}{3}(3 - 4\sigma) + 2\min(1 - 2\sigma + \tau', 18/5 - 4\sigma) \le \frac{5(18-19\sigma)}{2(5\sigma+3)}\tau'
\]
and
\[
\frac{2}{5}((4 - 8\sigma)\frac{k - 1}{k} + \tau' + 6\frac{\rho}{k}) \le \frac{2}{5}(\frac{1}{2}(4 - 8\sigma) + \tau' + 6\min(1 - 2\sigma + \tau', 18/5 - 4\sigma)) \le \frac{5(18-19\sigma)}{2(5\sigma+3)}\tau',
\]
each with room to spare. Therefore, for $1 \le \tau' \le 6/5$, one has
\begin{equation}\label{ze-bound2-rhok-temp2}
\frac{\rho^*}{k} \le \max\left(\frac{5(18 - 19\sigma)}{2(5\sigma + 3)}\tau', (1 - 2\sigma)\frac{k - 1}{k} + \frac{3\rho}{k}\right)
\end{equation}
    However, if $\tau' \le \sigma + 1/2 - (2\sigma - 1)/(2k)$ we may apply $\rho/k \le 1 - 2\sigma + \tau'$ to get
    \[
    (1 - 2\sigma)\frac{k - 1}{k} + \frac{3\rho}{k} \le (1 - 2\sigma)\frac{k - 1}{k} + 3(1 - 2\sigma + \tau') \le \max\left(\frac{5(18 - 19\sigma)}{2(5\sigma + 3)}, \frac{2(45 - 44\sigma)}{2\sigma + 15}\right)\tau',
    \]
    where by \eqref{ze-bound2-tau-factor-bounds}, the last inequality is verified by checking that it holds at the upper limit $\tau' = \sigma + 1/2 - (2\sigma - 1)/(2k)$ for $k = 2,3$. For $\tau' > \sigma + 1/2 - (2\sigma - 1)/(2k)$, we once again apply $\rho/k \le 1 - 2\sigma + \tau'$ to get
    \[
    4 - 4\sigma + \frac{\rho}{k} \le 5 - 6\sigma + \tau' \le \max\left(\frac{5(18 - 19\sigma)}{2(5\sigma + 3)}, \frac{2(45 - 44\sigma)}{2\sigma + 15}\right)\tau',
    \]
    where now the last inequality is verified at the lower limit $\tau' = \sigma + 1/2 - (2\sigma - 1)/(2k)$.
    Therefore, in view of \eqref{ze-bound2-rhok-temp1} and \eqref{ze-bound2-rhok-temp2}, one has
    \[
    \frac{\rho^*}{k} \le \max\left(\frac{5(18 - 19\sigma)}{2(5\sigma + 3)}, \frac{2(45 - 44\sigma)}{2\sigma + 15}\right)\tau'
    \]
    in this case, as required.

Lastly, suppose that \eqref{ze-bound2-rhostar-k1-case3} holds. Then solving for $\rho^*/k$ gives
\[
\frac{\rho^*}{k} \le \max((3 - 4\sigma)\frac{k - 1}{k} + \frac{\tau'}{2} + \frac{5}{4}\frac{\rho}{k}, (1 - 2\sigma)\frac{k - 1}{k} + \frac{\tau'}{4} + \frac{21}{8}\frac{\rho}{k}, \frac{(8 - 16\sigma)(k - 1)/k + 4\tau' + 9\rho/k}{5}).
\]
Proceeding as before, we use $\rho/k \le 1 - 2\sigma + \tau'$ from \eqref{ze-bound2-rhok-bound} together with $(k - 1)/k \le 2/3$ to get
\[
(3 - 4\sigma)\frac{k - 1}{k} + \frac{\tau'}{2} + \frac{5}{4}\frac{\rho}{k} \le \frac{13}{4} - \frac{31}{6}\sigma + \frac{7}{4}\tau' \le \frac{2(45 - 44\sigma)}{2\sigma + 15}\tau',
\]
where the last inequality is verified at $\tau' = 6/5$. Furthermore, using $\rho/k \le \min(1 -2\sigma +\tau', 18/5-4\sigma)$ and $(k - 1)/k \ge 1/2$ one has
\begin{align*}
\frac{(8 - 16\sigma)(k - 1)/k + 4\tau' + 9\rho/k}{5} &\le \min\left(\frac{13}{5} - \frac{26}{5}\sigma + \frac{13}{5}\tau', \frac{182}{25} - \frac{44}{5}\sigma + \frac{4}{5}\tau'\right)\\
&\le \max\left(\frac{5(18-19\sigma)}{2(5\sigma+3)}, \frac{2(45 - 44\sigma)}{2\sigma + 15}\right)\tau'
\end{align*}
for $1 \le \tau' \le 6/5$. Therefore,
\[
\frac{\rho^*}{k} \le \max\left(\frac{5(18-19\sigma)}{2(5\sigma+3)}\tau', \frac{2(45 - 44\sigma)}{2\sigma + 15}\tau', (1 - 2\sigma)\frac{k - 1}{k} + \frac{\tau'}{4} + \frac{21}{8}\frac{\rho}{k}\right).
\]
If $1 \le \tau' \le 1 + 2\sigma /15$, we use the bound $\rho/k \le 1 - 2\sigma + \tau'$ to get
\[
(1 - 2\sigma)\frac{k - 1}{k} + \frac{\tau'}{4} + \frac{21}{8}\frac{\rho}{k} \le (1 - 2\sigma)\frac{k - 1}{k} + \frac{\tau'}{4} + \frac{21}{8}(1 - 2\sigma +\tau') \le \frac{2(45 - 44\sigma)}{2\sigma + 15}\tau'
\]
where by \eqref{ze-bound2-tau-factor-bounds} it suffices to check the inequality at the upper limit $\tau' = 1 + 2\sigma/15$ (where we have equality if $k = 2$).
On the other hand if $1 + 2\sigma/15 \le \tau' \le 6/5$, we use $\rho/k \le 1 - 2\sigma + \tau'$ to get
\[
4 - 4\sigma + \frac{\rho}{k} \le 5 - 6\sigma + \tau'\le \frac{2(45 - 44\sigma)}{2\sigma + 15}\tau'
\]
where by \eqref{ze-bound2-tau-factor-bounds} it suffices to check the last inequality at $\tau' = 1 + 2\sigma/15$ (where we have equality). Therefore, one has
\[
\frac{\rho^*}{k} \le \max\left(\frac{5(18 - 19\sigma)}{2(5\sigma + 3)}, \frac{2(45 - 44\sigma)}{2\sigma + 15}\right)\tau'
\]
in this case too.

\end{proof}

\begin{theorem}\label{imp-energy-bound3}
    For $3/4 \le \sigma \le 4/5$, one has
    \[
    \A^*(\sigma) \le \max\left(\frac{197 - 220\sigma}{8(5\sigma - 1)(1 - \sigma)}, \frac{3(29 - 30\sigma)}{5(5\sigma - 1)(1 - \sigma)}, \frac{4(10 - 9\sigma)}{5(4\sigma - 1)(1 - \sigma)}\right)
    \]
\end{theorem}

\derived
\code{prove_zero_density_energy_3()}

\begin{proof}
Throughout assume that $3/4 \le \sigma \le 4/5$ and take $\tau_0 := 8\sigma - 4$ in Corollary \ref{zeroe-large-cor-0}. It suffices to show that
\begin{equation}\label{ze-bound3-energy-req}
\rho^* \le \max\left(\frac{197 - 220\sigma}{8(5\sigma - 1)}, \frac{3(29 - 30\sigma)}{5(5\sigma - 1)}\right)\tau
\end{equation}
for all $(\sigma, \tau, \rho, \rho^*, s) \in \Energy$ satisfying $\tau_0 \le \tau \le 2\tau_0$, and
\begin{equation}\label{ze-bound3-energyzeta-req}
\rho^* \le \frac{4(10 - 9\sigma)}{5(4\sigma - 1)}\tau
\end{equation}
for all $(\sigma, \tau, \rho, \rho^*, s) \in \Energy_\zeta$ such that $2 \le \tau \le \tau_0$.
In the proof of Theorem \ref{imp-hb-energy-bound} we have already shown that \eqref{ze-bound3-energyzeta-req} holds in the large range $65/86 \le \sigma \le 5/6$, so it remains to prove \eqref{ze-bound3-energy-req}. Given $\sigma, \tau$, let $k \ge 2$ be the integer for which
\begin{equation}
\label{ze-bound3-kdefn}
k \le \frac{\tau}{4\sigma - 2} < k + 1
\end{equation}
so that $k = 2, 3$ for $\tau_0 \le \tau < 2\tau_0$, and as before write $\tau' := \tau/k$.

By Theorem \ref{guth-maynard-lvt} and Lemma \ref{power-lemma} one has
\[
\rho/k \le \max(18/5 - 4\sigma, 12/5 - 4\sigma + \tau') = \begin{cases}
18/5 - 4\sigma,& \tau' \le 6/5\\
12/5 - 4\sigma + \tau',&\tau' > 6/5
\end{cases}
\]
and from Theorem \ref{huxley-lv} and Lemma \ref{power-lemma}, for any integer $\ell$,
\[
\rho/\ell \le \max(2 -2\sigma, 4 - 6\sigma + \tau/\ell) = \begin{cases}
2 - 2\sigma,&\tau/\ell \le 4\sigma - 2,\\
4 - 6\sigma + \tau/\ell,& \tau/\ell > 4\sigma - 2.
\end{cases}
\]
so that in particular, taking $\ell = k + 1$ and noting that $\tau/(k + 1) \le 4\sigma - 2$ by \eqref{ze-bound3-kdefn},
\[
\rho/k = \frac{k + 1}{k}\frac{\rho}{k + 1} \le \frac{k + 1}{k}\max(2 - 2\sigma, 4 - 6\sigma + \frac{\tau}{k + 1}) = (2 - 2\sigma)\frac{k + 1}{k} \le 3 - 3\sigma.
\]
Combining everything, one obtains (for $k \ge 2$)
\begin{equation}
\label{ze-bound3-rhok}
\rho/k \le \begin{cases}
4 - 6\sigma + \tau',& 4\sigma - 2 \le \tau' \le 2\sigma - 2/5,\\
18/5 - 4\sigma,& 2\sigma - 2/5 \le \tau' \le 6/5,\\
12/5 - 4\sigma + \tau', &6/5 \le \tau' \le \sigma + 3/5,\\
3 - 3\sigma,& \sigma + 3/5 \le \tau' \le (4\sigma - 2)(k + 1)/k.
\end{cases}
\end{equation}
First, suppose that $6/5 \le \tau' \le (4\sigma - 2)(k + 1)/k$. By Lemma \ref{power-energy}, $(\sigma, \tau', \rho', \rho^*/k, s') \in \Energy$ for some $\rho' \le \rho/k$ and $s' \le s/k$. Applying Theorem \ref{hbt}, and noting that $\rho/k + 1 \ge 2\rho/k$ since $\rho/k \le 1$ by \eqref{ze-bound3-rhok},
\[
\frac{\rho^*}{k} \le 1-2\sigma + \frac{1}{2}\max\left(\frac{\rho}{k}+1, \frac{5\rho}{4k} + \frac{\tau'}{2}\right) + \frac{1}{2}\max\left(\frac{\rho^*}{k}+1, \frac{4\rho}{k}, \frac{3\rho^*}{4k} +\frac{\rho}{k}+\frac{\tau'}{2}\right).
\]
If $\rho/k + 1 \ge 5\rho/(4k) + \tau'/2$, then
\[
\frac{\rho^*}{k} \le \frac{3}{2} - 2\sigma + \frac{\rho}{2k} + \frac{1}{2}\max\left(\frac{\rho^*}{k}+1, \frac{4\rho}{k}, \frac{3\rho^*}{4k} +\frac{\rho}{k}+\frac{\tau'}{2}\right).
\]
Solving for $\rho^*/k$ gives
\[
\frac{\rho^*}{k} \le \max\left(4 - 4\sigma + \frac{\rho}{k}, \frac{3 - 4\sigma + 5\rho/k}{2}, \frac{2}{5}(6 - 8\sigma + \tau' + \frac{4\rho}{k})\right).
\]
Applying $\rho/k \le \min(12/5 - 4\sigma + \tau', 3 - 3\sigma)$ to the RHS, one may ultimately verify that
\[
\frac{\rho^*}{k} \le \max\left(\frac{197 - 220\sigma}{8(5\sigma - 1)}, \frac{3(29 - 30\sigma)}{5(5\sigma - 1)}\right)\tau'.
\]
If $\rho/k + 1 \le 5\rho/(4k) + \tau'/2$ one has
\[
\rho^*/k \leq 1-2\sigma + \frac{5\rho}{8k} + \frac{\tau'}{4} + \frac{1}{2}\max(\frac{\rho^*}{k}+1, \frac{4\rho}{k}, \frac{3}{4}\frac{\rho^*}{k} + \frac{\rho}{k}+\frac{\tau'}{2})
\]
and solving for $\rho^*/k$ gives
\[
\rho^*/k \le \max(3 - 4\sigma + \frac{\tau'}{2} + \frac{5}{4}\frac{\rho}{k}, 1 - 2\sigma + \frac{\tau'}{4} + \frac{21}{8}\frac{\rho}{k}, \frac{1}{5}(8 - 16\sigma + 4\tau' + 9\frac{\rho}{k})).
\]
Once again applying $\rho/k \le \min(12/5 - 4\sigma + \tau', 3 - 3\sigma)$, one again ultimately obtains
\[
\rho^*/k \le \frac{197 - 220\sigma}{8(5\sigma - 1)}\tau'.
\]

Now suppose that $4\sigma - 2 \le \tau' \le 6/5$. By Lemma \ref{power-energy}, for any integer $k \ge 2$ one has $(\sigma, \tau/(k - 1), \rho', \rho^*/(k - 1), s') \in \Energy$ for some $\rho' \le \rho/(k - 1)$ and $s' \le s/(k - 1)$. Applying Theorem \ref{hbt} to this tuple, followed by $\rho' \le \rho/(k - 1)$ and rearranging, one obtains
\begin{equation}\label{ze-bound3-rhostar2}
\begin{split}
\rho^* \le (1-2\sigma)(k - 1) &+ \frac{1}{2}\max(\rho+k - 1, 2\rho, \frac{5\rho}{4} + \frac{\tau}{2}) \\
&+ \frac{1}{2}\max(\rho^*+k - 1, 4\rho, \frac{3\rho^*}{4} + \rho+\frac{\tau}{2}).
\end{split}
\end{equation}
Consider the first maximum of \eqref{ze-bound3-rhostar2}. If $\rho + k - 1$ is maximal, then
\[
\rho^* \le (\frac{3}{2} - 2\sigma)(k - 1) + \frac{\rho}{2} + \frac{1}{2}\max(\rho^*+k - 1, 4\rho, \frac{3\rho^*}{4} + \rho+\frac{\tau}{2}).
\]
Solving for $\rho^*$ and dividing by $k$ gives
\[
\frac{\rho^*}{k} \le \max((4 - 4\sigma)\frac{k - 1}{k} + \frac{\rho}{k}, \frac{(3 - 4\sigma)(k - 1)/k + 5\rho/k}{2}, \frac{2}{5}((6 - 8\sigma)(k - 1)/k + \tau' + \frac{4\rho}{k})).
\]
Since $3/4 \le \sigma \le 1$ and $1/2 \le (k - 1)/k \le 2/3$, we have
\[
\frac{\rho^*}{k} \le \max\left(\frac{8}{3}(1 - \sigma) + \frac{\rho}{k}, \frac{3}{4} - \sigma + \frac{5}{2}\frac{\rho}{k}, \frac{2}{5}(3 - 4\sigma + \tau' + \frac{4\rho}{k})\right).
\]
Bounding the RHS with $\rho/k \le \min(4 - 6\sigma + \tau', 18/5 - 4\sigma)$, one ultimately obtains
\[
\rho^*/k \le \max\left(\frac{197 - 220\sigma}{8(5\sigma - 1)}, \frac{3(29 - 30\sigma)}{5(5\sigma - 1)}\right)\tau'.
\]
Now suppose $5\rho/4 + \tau'/2$ is maximal in \eqref{ze-bound3-rhostar2}. Then
\[
\rho^* \le (1 - 2\sigma)(k - 1) + \frac{5}{8}\rho + \frac{\tau}{4} + \frac{1}{2}\max(\rho^*+k - 1, 4\rho, \frac{3\rho^*}{4} + \rho+\frac{\tau}{2}).
\]
Solving for $\rho^*$ and dividing by $k$ gives
\[
\frac{\rho^*}{k} \le \max((3 - 4\sigma)\frac{k - 1}{k} + \frac{\tau'}{2} + \frac{5}{4}\frac{\rho}{k}, (1 - 2\sigma)\frac{k - 1}{k} + \frac{\tau'}{4} + \frac{21}{8}\frac{\rho}{k}, \frac{8}{5}((1 - 2\sigma)\frac{k - 1}{k} + \frac{\tau'}{2} + \frac{9}{8}\frac{\rho}{k})).
\]
As before, since $3/4 \le \sigma \le 1$ and $1/2 \le (k - 1)/k \le 2/3$, one has
\[
\frac{\rho^*}{k} \le \max(\frac{3 - 4\sigma}{2} + \frac{\tau'}{2} + \frac{5}{4}\frac{\rho}{k}, \frac{1}{2} - \sigma + \frac{\tau'}{4} + \frac{21}{8}\frac{\rho}{k}, \frac{8}{5}(\frac{1}{2} - \sigma + \frac{\tau'}{2} + \frac{9}{8}\frac{\rho}{k})).
\]
Once again we apply $\rho/k \le \min(4 - 6\sigma + \tau', 18/5 - 4\sigma)$ to ultimately obtain
\[
\rho^*/k \le \max\left(\frac{197 - 220\sigma}{8(5\sigma - 1)}, \frac{3(29 - 30\sigma)}{5(5\sigma - 1)}\right)\tau'.
\]
Lastly, if $2\rho$ is maximal in \eqref{ze-bound3-rhostar2}, then
\[
\rho^* \le (1 - 2\sigma)(k - 1) + \rho + \frac{1}{2}\max(\rho^*+k - 1, 4\rho, \frac{3\rho^*}{4} + \rho+\frac{\tau}{2}).
\]
Solving for $\rho^*$ and dividing by $k$ gives
\[
\rho^*/k \le \max((3 - 4\sigma)\frac{k - 1}{k} + \frac{2\rho}{k}, (1 - 2\sigma)\frac{k - 1}{k} + \frac{3\rho}{k}, \frac{8}{5}((1 - 2\sigma)\frac{k - 1}{k} + \frac{\tau'}{4} + \frac{3}{2}\frac{\rho}{k})).
\]
Once again we apply $\rho/k \le \min(4 - 6\sigma + \tau', 18/5 - 4\sigma)$ to ultimately obtain
\[
\rho^*/k \le \max\left(\frac{197 - 220\sigma}{8(5\sigma - 1)}, \frac{3(29 - 30\sigma)}{5(5\sigma - 1)}\right)\tau'
\]
in this case too.
\end{proof}

Modest improvements are possible by incorporating more large value estimates; these are recorded in the next few theorems.

<<<<<<< HEAD
=======
\begin{theorem}\label{imp-energy-bound9}
For $37/49 \le \sigma \le 443/586$, one has
\[
\A^*(\sigma)\le \max\left(\frac{173 - 270\sigma}{16(93 - 125\sigma)(1-\sigma)}, \frac{653 - 890\sigma}{10(93 - 125\sigma)(1-\sigma)}, \frac{1151 - 1190\sigma}{20(15\sigma - 2)(1-\sigma)}\right).
\]
\end{theorem}
\code{prove_zero_density_energy_8()}

\begin{proof}
Fix $37/49 \le \sigma \le 443/586$ and take $\tau_0 = 2$.
\end{proof}

\begin{theorem}\label{imp-energy-bound10}
For $443/586 \le \sigma \le 373/493$, one has
\[
\A^*(\sigma)\le \max\left(\frac{593 - 810\sigma}{5(171 - 230\sigma)(1-\sigma)}, \frac{4(266 - 275\sigma)}{5(55\sigma - 7)(1-\sigma)}\right).
\]
\end{theorem}
\code{prove_zero_density_energy_9()}


\begin{theorem}\label{imp-energy-bound11}
For $373/493 \le \sigma \le 103/136$, one has
\[
\A^*(\sigma)\le \max\left(\frac{533 - 730\sigma}{30(26 - 35\sigma)(1-\sigma)}, \frac{3(26 - 33\sigma)}{(85\sigma - 62)(1-\sigma)}, \frac{174 - 185\sigma}{(31\sigma + 2)(1-\sigma)}\right).
\]
\end{theorem}
\code{prove_zero_density_energy_10()}

>>>>>>> c8d663ad

\begin{theorem}\label{imp-energy-bound4}
For $664/877 \le \sigma \le 31/40$, one has
\[
\A^*(\sigma)\le \max\left(\frac{72 - 91\sigma}{7(11\sigma - 8)(1 - \sigma)}, \frac{5(18 - 19\sigma)}{2(5\sigma + 3)(1 - \sigma)}\right).
\]
\end{theorem}
\derived
\code{prove_zero_density_energy_4()}

\begin{proof}
Fix $664/877 \le \sigma \le 31/40$ and take $\tau_0 = 2$. It suffices to show that
\[
\rho^* \le \max\left(\frac{72 - 91\sigma}{7(11\sigma - 8)}, \frac{5(18 - 19\sigma)}{2(5\sigma + 3)}\right)\tau
\]
for all $(\sigma, \tau, \rho, \rho^*, s) \in \Energy$ satisfying $2 \le \tau \le 4$.

Let $k = 2$ if $2 \le \tau < 3$ and $k = 3$ otherwise, and as usual let $\tau' = \tau/k$. By Lemma \ref{power-energy}, $(\sigma, \tau', \rho', \rho^*/k, s') \in \Energy$ for some $\rho' \le \rho/k$ and $s' \le s/k$. Applying Theorem \ref{hbt}, and noting that $\rho/k + 1 \ge 2\rho/k$ since $\rho/k \le 1$ by \eqref{ze-bound3-rhok},
\[
\frac{\rho^*}{k} \le 1-2\sigma + \frac{1}{2}\max(\frac{\rho}{k}+1, \frac{5\rho}{4k} + \frac{\tau'}{2}) + \frac{1}{2}\max(\frac{\rho^*}{k}+1, \frac{4\rho}{k}, \frac{3\rho^*}{4k} +\frac{\rho}{k}+\frac{\tau'}{2}).
\]
Rearranging the inequality and solving for $\rho^*/k$, one must either have
\begin{equation}\label{ze-bound5-rhostar1}
\frac{\rho^*}{k} \le \max(4 - 4\sigma + \frac{\rho}{k}, \frac{3 - 4\sigma + 5\rho/k}{2}, \frac{2}{5}(6 - 8\sigma + \tau' + \frac{4\rho}{k})).
\end{equation}
or
\begin{equation}\label{ze-bound5-rhostar2}
\frac{\rho^*}{k} \le \max(3 - 4\sigma + \frac{\tau'}{2} + \frac{5}{4}\frac{\rho}{k}, 1 - 2\sigma + \frac{\tau'}{4} + \frac{21}{8}\frac{\rho}{k}, \frac{1}{5}(8 - 16\sigma + 4\tau' + 9\frac{\rho}{k})).
\end{equation}
Here we will divide our argument into several cases. Suppose first that
\[
\tau' \ge \frac{9\sigma - 1}{5}.
\]
By Theorem \ref{guth-maynard-lvt}, one has
\[
\rho/k \le \max(18/5 - 4\sigma, 12/5 - 4\sigma + \tau')
\]
and by Theorem \ref{l2-mvt}, one has
\[
\rho/(k + 1) \le \max(2 - 2\sigma, 1 - 2\sigma + \tau/(k + 1)).
\]
Combining the two inequalities, we have
\begin{equation}\label{ze-bound5-rho-bound}
\rho/k \le \begin{cases}
18/5 - 4\sigma,& (9\sigma - 1)/5 \le \tau' < 6/5,\\
12/5 - 4\sigma + \tau',& 6/5 \le \tau' < 2\sigma - 2/5 + 2(1 - \sigma)/k,\\
(2 - 2\sigma)(k + 1)/k,& 2\sigma - 2/5 + 2(1 - \sigma)/k \le \tau' \le (k + 1)/k.
\end{cases}
\end{equation}
Substituting \eqref{ze-bound5-rho-bound} into \eqref{ze-bound5-rhostar1} and \eqref{ze-bound5-rhostar2}, one may verify that
\[
\frac{\rho^*}{k} \le \frac{5(18 - 19\sigma)}{2(5\sigma + 3)}\tau'
\]
for all $(9\sigma - 1)/5 \le \tau' \le 1 + 1/k$ (with equality occurring at $\tau' = 2\sigma - 2/5 + 2(1 - \sigma)/k$ and $k = 2$).

Now consider the case where
\[
1 \le \tau' \le \frac{9\sigma - 1}{5}.
\]
Taking $k = 10$ in Theorem \ref{jutila-lvt}, one has
\begin{equation}\label{ze-bound5-julita-lvt}
\rho/k \le \max(2 - 2\sigma,  19/5 - 29\sigma/5 + \tau', 60 - 80\sigma + \tau').
\end{equation}
Suppose first that $\sigma \ge 281/371$. Then, this reduces to
\begin{equation}
\label{ze-bound5-julita-lvt1}
\begin{split}
\rho/k &\le \max(2 - 2\sigma, 19/5 - 29\sigma/5 + \tau').
\end{split}
\end{equation}
By Lemma \ref{power-energy}, for any integer $k \ge 2$ one has $(\sigma, \tau/(k - 1), \rho', \rho^*/(k - 1), s') \in \Energy$ for some $\rho' \le \rho/(k - 1)$ and $s' \le s/(k - 1)$. Applying Theorem \ref{hbt} to this tuple, followed by $\rho' \le \rho/(k - 1)$ and rearranging, one obtains
\begin{equation}\label{ze-bound5-rhostar-bound}
\begin{split}
\rho^* \le (1-2\sigma)(k - 1) &+ \frac{1}{2}\max(\rho+k - 1, 2\rho, \frac{5\rho}{4} + \frac{\tau}{2}) \\
&+ \frac{1}{2}\max(\rho^*+k - 1, 4\rho, \frac{3\rho^*}{4} + \rho+\frac{\tau}{2}).
\end{split}
\end{equation}
By considering each case of the two maximums individually, and solving for $\rho^*/k$, one obtains
\begin{equation}\label{ze-bound5-rhostar-bound3}
\begin{split}
\frac{\rho^*}{k} \le \max\bigg(&(4 - 4\sigma)\frac{k - 1}{k} + \frac{\rho}{k}, \frac{(3 - 4\sigma)(k - 1)/k + 5\rho/k}{2}, \\
&\frac{2}{5}((6 - 8\sigma)\frac{k - 1}{k} + \tau' + \frac{4\rho}{k}), (3 - 4\sigma)\frac{k - 1}{k} + 2\frac{\rho}{k}, \\
&(1 - 2\sigma)\frac{k - 1}{k} + 3\frac{\rho}{k}, \frac{2}{5}((4 - 8\sigma)\frac{k - 1}{k} + \tau' + 6\frac{\rho}{k}),\\
&(3 - 4\sigma)\frac{k - 1}{k} + \frac{\tau'}{2} + \frac{5}{4}\frac{\rho}{k}, (1 - 2\sigma)\frac{k - 1}{k} + \frac{\tau'}{4} + \frac{21}{8}\frac{\rho}{k}, \\
&\frac{(8 - 16\sigma)(k - 1)/k + 4\tau' + 9\rho/k}{5}\bigg).
\end{split}
\end{equation}
Bounding each term on the RHS using \eqref{ze-bound5-julita-lvt1}, one may verify that in each case
\[
\frac{\rho^*}{k} < \frac{5(18 - 19\sigma)}{2(5\sigma + 3)}\tau'
\]
for $1 \le \tau' \le (9\sigma - 1)/5$ and $k = 2,3$.

Suppose now that $\sigma < 281/371$ so that \eqref{ze-bound5-julita-lvt} reduces to
\begin{equation}\label{ze-bound5-julita-lvt-2}
\frac{\rho}{k} \le \max(2 - 2\sigma, 60 - 80\sigma + \tau').
\end{equation}
If $1 \le \tau' < 77\sigma/2 - 28$ then substituting $\rho/k \le \max(2 - 2\sigma, 60 - 80\sigma + \tau')$ into \eqref{ze-bound5-rhostar-bound3}, one may ultimately verify in each case that
\[
\frac{\rho^*}{k} \le \max\left(\frac{72 - 91\sigma}{7(11\sigma - 8)}, \frac{5(18 - 19\sigma)}{2(5\sigma + 3)}\right)\tau'
\]
for $k = 2,3$, with equality when $\tau' = 77\sigma/2 - 28$ and $k = 2$ (here we make use of the assumption $\sigma \ge 664/877 = 0.7571\ldots$).

Lastly, if $77\sigma/2 - 28 \le \tau' \le (9\sigma - 1)/5$ then \eqref{ze-bound5-julita-lvt-2} simplifies to $\rho/k \le 60-80\sigma+\tau'$. Substituting this into \eqref{ze-bound5-rhostar1} and \eqref{ze-bound5-rhostar2}, one obtains in either case that
\[
\frac{\rho^*}{k} \le \max\left(\frac{72 - 91\sigma}{7(11\sigma - 8)}, \frac{5(18 - 19\sigma)}{2(5\sigma + 3)}\right)\tau'
\]
with equality when $\tau' = 77\sigma/2 - 28$ and $k = 2$.
\end{proof}

\begin{theorem}\label{imp-energy-bound6}
For $42/55 \le \sigma \le 79/103$, one has
\[
\A^*(\sigma) \le \max\left(\frac{18 - 19\sigma}{6(15\sigma - 11)(1- \sigma)}, \frac{3(18-19\sigma)}{4(4\sigma-1)(1 - \sigma)}\right).
\]
\end{theorem}
\derived
\code{prove_zero_density_energy_5()}

\begin{proof}
Fix $42/55 \le \sigma \le 79/103$ and take $\tau_0 = 2$. It suffices to show that
\[
\rho^* \le \max\left(\frac{18 - 19\sigma}{6(15\sigma - 11)}, \frac{3(18-19\sigma)}{4(4\sigma-1)}\right)\tau
\]
for all $(\sigma, \tau, \rho, \rho^*, s) \in \Energy$ for which $2 \le \tau \le 4$. As before let
\[
k := \begin{cases}
2,& 2 \le \tau < 3,\\
3,& 3 \le \tau \le 4,
\end{cases}\qquad \tau' := \tau/k,
\]
so that in particular $1 \le \tau' \le (k + 1)/k$.

By Lemma \ref{power-energy}, for $k = 2, 3$,
\begin{equation}\label{ze-bound6-tuples}
(\sigma, \tau', \rho', \rho^*/k, s'),\quad (\sigma, \tau/(k + 1), \rho'', \rho^*/(k + 1), s'') \in \Energy
\end{equation}
for some $\rho' \le \rho/k$, $s' \le s/k$, $\rho'' \le \rho/(k + 1)$ and $s'' \le s/(k + 1)$.
Applying Theorem \ref{jutila-lvt} with $k = 6$ to each tuple, one has
\begin{equation}\label{ze-bound6-rho-bound}
\begin{split}
\rho/k &\le \max(2 - 2\sigma, 11/3 - 17\sigma/3 + \tau', 36 - 48\sigma + \tau'),\\
\rho/(k + 1) &\le \max(2 - 2\sigma, 11/3 - 17\sigma/3 + \tau/(k + 1), 36 - 48\sigma + \tau/(k + 1)).
\end{split}
\end{equation}
First suppose $\sigma \ge 97/127$, in which case the above simplifies to
\begin{align*}
\rho/k &\le \max(2 - 2\sigma, 11/3 - 17\sigma/3 + \tau'),\\
\rho/(k + 1) &\le \max(2 - 2\sigma, 11/3 - 17\sigma/3 + \tau/(k + 1)).
\end{align*}
This combines to give
\begin{equation}\label{ze-bound6-rho}
\rho/k \le \begin{cases}
2 - 2\sigma,&1 \le \tau' < (11\sigma - 5)/3,\\
11/3 - 17\sigma/3 + \tau',& (11\sigma - 5)/3 \le \tau' < (11\sigma - 5)/3 + 2(1 - \sigma)/k,\\
(2 - 2\sigma)(k + 1)/k,& (11\sigma - 5)/3 + 2(1 - \sigma)/k \le \tau' \le 1 + 1/k.
\end{cases}
\end{equation}

First suppose that $\tau' \ge (11\sigma - 5)/3$. Applying Theorem \ref{hbt} to the first tuple of \eqref{ze-bound6-tuples}, and noting that $\rho/k + 1 \ge 2\rho/k$ since $\rho/k \le 1$,
\[
\frac{\rho^*}{k} \le 1-2\sigma + \frac{1}{2}\max(\frac{\rho}{k}+1, \frac{5\rho}{4k} + \frac{\tau'}{2}) + \frac{1}{2}\max(\frac{\rho^*}{k}+1, \frac{4\rho}{k}, \frac{3\rho^*}{4k} +\frac{\rho}{k}+\frac{\tau'}{2}).
\]
Rearranging the inequality and solving for $\rho^*/k$, one must either have
\begin{equation}\label{ze-bound6-rhostar-bound-case01}
\frac{\rho^*}{k} \le \max(4 - 4\sigma + \frac{\rho}{k}, \frac{3 - 4\sigma + 5\rho/k}{2}, \frac{2}{5}(6 - 8\sigma + \tau' + \frac{4\rho}{k}))
\end{equation}
or
\begin{equation}\label{ze-bound6-rhostar-bound-case02}
\frac{\rho^*}{k} \le \max(3 - 4\sigma + \frac{\tau'}{2} + \frac{5}{4}\frac{\rho}{k}, 1 - 2\sigma + \frac{\tau'}{4} + \frac{21}{8}\frac{\rho}{k}, \frac{1}{5}(8 - 16\sigma + 4\tau' + 9\frac{\rho}{k})).
\end{equation}
In either case, upon substituting the last two cases of \eqref{ze-bound6-rho} one obtains
\begin{equation}\label{ze-bound6-rhostar-bound-case1}
\rho^*/k \le \frac{3(18-19\sigma)}{4(4\sigma-1)}\tau',\qquad (\frac{11\sigma - 5}{3} \le \tau'\le 1 + \frac{1}{k}).
\end{equation}
Now suppose that $\tau' < (11\sigma - 5)/3$. Then, note that for $k = 2, 3$ one has
\[
(\sigma, \tau/(k-1), \rho''', \rho^*/(k-1), s''') \in \Energy
\]
for some $\rho''' \le \rho /(k-1)$ and $s''' \le s/(k-1)$. Applying Theorem \ref{hbt} to this tuple, followed by $\rho''' \le \rho/(k - 1)$ and rearranging, one obtains
\begin{equation}\label{ze-bound6-rhostar-bound}
\begin{split}
\rho^* \le (1-2\sigma)(k - 1) &+ \frac{1}{2}\max(\rho+k - 1, 2\rho, \frac{5\rho}{4} + \frac{\tau}{2}) \\
&+ \frac{1}{2}\max(\rho^*+k - 1, 4\rho, \frac{3\rho^*}{4} + \rho+\frac{\tau}{2}).
\end{split}
\end{equation}
By considering each case of the two maximums individually, and solving for $\rho^*/k$, one obtains
\begin{equation}\label{ze-bound6-rhostar-bound3}
\begin{split}
\frac{\rho^*}{k} \le \max\bigg(&(4 - 4\sigma)\frac{k - 1}{k} + \frac{\rho}{k}, \frac{(3 - 4\sigma)(k - 1)/k + 5\rho/k}{2}, \\
&\frac{2}{5}((6 - 8\sigma)\frac{k - 1}{k} + \tau' + \frac{4\rho}{k}), (3 - 4\sigma)\frac{k - 1}{k} + 2\frac{\rho}{k}, \\
&(1 - 2\sigma)\frac{k - 1}{k} + 3\frac{\rho}{k}, \frac{2}{5}((4 - 8\sigma)\frac{k - 1}{k} + \tau' + 6\frac{\rho}{k}),\\
&(3 - 4\sigma)\frac{k - 1}{k} + \frac{\tau'}{2} + \frac{5}{4}\frac{\rho}{k}, (1 - 2\sigma)\frac{k - 1}{k} + \frac{\tau'}{4} + \frac{21}{8}\frac{\rho}{k}, \\
&\frac{(8 - 16\sigma)(k - 1)/k + 4\tau' + 9\rho/k}{5}\bigg).
\end{split}
\end{equation}
Note that for all $1 \le \tau' < (11\sigma - 5)/3$, one has by \eqref{ze-bound6-rho} that $\rho/k \le 2 - 2\sigma$. Substituting this into \eqref{ze-bound6-rhostar-bound3}, one obtains
\[
\rho^*/k \le \frac{3(18-19\sigma)}{4(4\sigma-1)}\tau'
\]
in this case too. Combined with \eqref{ze-bound6-rhostar-bound-case1}, we have shown that
\[
\rho^* \le \frac{3(18-19\sigma)}{4(4\sigma-1)}\tau
\]
for all $(\sigma, \tau, \rho, \rho^*, s) \in \Energy$ for $97/127 \le \sigma\le 79/103$ and $2 \le \tau \le 4$, as required.

The proof in the range $42/55 \le \sigma \le 97/127$ is similar. Here \eqref{ze-bound6-rho-bound} reduces to
\begin{align*}
\rho/k &\le \max(2 - 2\sigma, 36 - 48\sigma + \tau'),\\
\rho/(k + 1) &\le \max(2 - 2\sigma, 36 - 48\sigma + \tau/(k + 1))
\end{align*}
so that
\begin{equation}\label{ze-bound6-rho-case2}
\rho/k \le \begin{cases}
2 - 2\sigma,&1 \le \tau' < 46\sigma - 34,\\
36 - 48\sigma + \tau',& 46\sigma - 34 \le \tau' < 46\sigma - 34 + 2(1 - \sigma)/k,\\
(2 - 2\sigma)(k + 1)/k,& 46\sigma - 34 + 2(1 - \sigma)/k \le \tau' \le 1 + 1/k.
\end{cases}
\end{equation}
If $\tau' \ge 46\sigma - 34$, we substitute the last two cases of this bound into \eqref{ze-bound6-rhostar-bound-case01} and \eqref{ze-bound6-rhostar-bound-case02}, one may verify that
\begin{equation}\label{ze-bound6-rho-final}
\frac{\rho^*}{k} \le \frac{18 - 19\sigma}{6(15\sigma - 11)}\tau'
\end{equation}
with equality when $\tau' = 46\sigma - 34 + 2(1 - \sigma)/k$ and $k = 2$.

On the other hand if $1 \le \tau' < 46\sigma - 34$ then substituting $\rho/k \le 2 - 2\sigma$ into \eqref{ze-bound6-rhostar-bound3} gives
\[
\frac{\rho^*}{k} \le \frac{18 - 19\sigma}{6(15\sigma - 11)}\tau',\qquad (1 \le \tau' \le 46\sigma - 34)
\]
in each case. Combined with \eqref{ze-bound6-rho-final}, the desired result follows for $42/55 \le \sigma \le 97/127$.
\end{proof}

\begin{theorem}\label{imp-energy-bound7}
For $79/103 \le \sigma \le 84/109$, one has
\[
\A^*(\sigma) \le \max\left(\frac{18 - 19\sigma}{2(37\sigma - 27)(1 - \sigma)}, \frac{5(18 - 19\sigma)}{2(13\sigma - 3)(1 - \sigma)}\right).
\]
\end{theorem}
\derived
\code{prove_zero_density_energy_6()}

\begin{proof}
Fix $79/103 \le \sigma \le 84/109$ and take
\[
\tau_0 = \begin{cases}
(36\sigma - 16)/5,& 79/103 \le \sigma < 33/43,\\
38\sigma - 28,& 33/43 \le \sigma \le 84/109.
\end{cases}
\]
Let
\[
k := \begin{cases}
2,& \tau_0 \le \tau < 3\tau_0/2\\
3,& 3\tau_0/2 \le \tau \le 2\tau_0
\end{cases},\qquad \tau' := \tau/k.
\]
Suppose that $(\sigma, \tau, \rho, \rho^*, s) \in \Energy$. We will first show
\begin{equation}\label{ze-bound7-rhostar-bound}
\rho^* \le \max\left(\frac{18 - 19\sigma}{2(37\sigma - 27)}, \frac{5(18 - 19\sigma)}{2(13\sigma - 3)}\right)\tau,\qquad (\tau_0 \le \tau \le 2\tau_0).
\end{equation}
By Lemma \ref{power-energy}, one has that
\begin{equation}\label{ze-bound7-tuples}
(\sigma, \tau', \rho', \rho^*/k, s'),\quad (\sigma, \tau/(k + 1), \rho'', \rho^*/(k + 1), s'') \in \Energy
\end{equation}
for some $\rho' \le \rho/k$, $s' \le s/k$, $\rho'' \le \rho/(k + 1)$ and $s'' \le s/(k + 1)$.
First suppose that $\sigma \ge 33/43$. In this range, Theorem \ref{jutila-lvt} with $k = 5$ gives
\[
\rho/k \le \max(2 - 2\sigma, 18/5 - 28\sigma/5 + \tau'),
\]
\[
\rho/(k + 1) \le \max(2 - 2\sigma, 18/5 - 28\sigma/5 + \tau/(k + 1)).
\]
For $\tau \ge \tau_0$, the first inequality reduces to $\rho/k \le 18/5 - 28\sigma/5 + \tau'$, while for $\tau \le 2\tau_0$ the second inequality reduces to
\[
\rho/k = \frac{k + 1}{k}\frac{\rho}{k + 1} \le \frac{k + 1}{k}(2 - 2\sigma) \le 3 - 3\sigma.
\]
Combining these two inequalities gives
\[
\rho/k \le \min\left(18/5 - 28\sigma/5 + \tau', 3 - 3\sigma\right),\qquad (\tau_0 \le \tau \le 2\tau_0).
\]
In particular this implies $\rho/k \le 1$. Applying Theorem \ref{hbt} to the first tuple of \eqref{ze-bound7-tuples},
\[
\frac{\rho^*}{k} \le 1-2\sigma + \frac{1}{2}\max(\frac{\rho}{k}+1, \frac{5\rho}{4k} + \frac{\tau'}{2}) + \frac{1}{2}\max(\frac{\rho^*}{k}+1, \frac{4\rho}{k}, \frac{3\rho^*}{4k} +\frac{\rho}{k}+\frac{\tau'}{2}).
\]
By considering each case of the first maximum and solving for $\rho^*/k$, one must either have
\begin{equation}\label{ze-bound7-rhostar-bound-case01}
\frac{\rho^*}{k} \le \max(4 - 4\sigma + \frac{\rho}{k}, \frac{3 - 4\sigma + 5\rho/k}{2}, \frac{2}{5}(6 - 8\sigma + \tau' + \frac{4\rho}{k}))
\end{equation}
or
\begin{equation}\label{ze-bound7-rhostar-bound-case02}
\frac{\rho^*}{k} \le \max(3 - 4\sigma + \frac{\tau'}{2} + \frac{5}{4}\frac{\rho}{k}, 1 - 2\sigma + \frac{\tau'}{4} + \frac{21}{8}\frac{\rho}{k}, \frac{1}{5}(8 - 16\sigma + 4\tau' + 9\frac{\rho}{k})).
\end{equation}
However one may verify in both cases that
\begin{equation}\label{ze-bound7-rhostar-final1}
\frac{\rho^*}{k} \le \frac{5(18 - 19\sigma)}{2(13\sigma - 3)}\tau'
\end{equation}
for $33/43\le \sigma \le 84/109$ and $\tau_0 \le \tau \le 2\tau_0$ (with equality at $\tau = 2(13\sigma - 3)/5$).

Now consider $\sigma \le 33/43$. In this range of $\sigma$, Theorem \ref{jutila-lvt} with $k = 5$ gives
\[
\rho/k \le \max(2 - 2\sigma, 30 - 40\sigma + \tau'),
\]
\[
\rho/(k + 1) \le \max(2 - 2\sigma, 30 - 40\sigma + \tau/(k + 1))
\]
which gives
\[
\rho/k \le \min(30 - 40\sigma + \tau', 3 - 3\sigma),\qquad (\tau_0 \le \tau \le 2\tau_0).
\]
Substituting this bound into \eqref{ze-bound7-rhostar-bound-case01} and \eqref{ze-bound7-rhostar-bound-case02}, one obtains
\[
\frac{\rho^*}{k} \le \frac{18 - 19\sigma}{2(37\sigma - 27)}\tau'
\]
for $79/103 \le \sigma \le 33/43$ and $\tau_0 \le \tau \le 2\tau_0$ (with equality at $\tau = 74\sigma - 54$). Combined with \eqref{ze-bound7-rhostar-final1}, one obtains \eqref{ze-bound7-rhostar-bound}.

It remains to show that
\begin{equation}\label{ze-bound7-rhostar-zeta-bound}
\rho^* \le \max\left(\frac{18 - 19\sigma}{2(37\sigma - 27)}, \frac{5(18 - 19\sigma)}{2(13\sigma - 3)}\right)\tau
\end{equation}
for all $(\sigma, \tau, \rho, \rho^*, s) \in \Energy_\zeta$ for which $79/103 \le \sigma \le 84/109$ and $2 \le \tau \le \tau_0$. This follows from substituting $\rho/k \le 6 - 12\sigma + 2\tau'$ (Theorem \ref{hb-12}) into \eqref{ze-bound7-rhostar-bound-case01} and \eqref{ze-bound7-rhostar-bound-case02}.
\end{proof}

\begin{theorem}\label{imp-energy-bound8}
For $84/109 \le \sigma \le 5/6$, one has
\[
\A^*(\sigma) \le \max\left(\frac{18 - 19\sigma}{9(3\sigma - 2)(1 - \sigma)}, \frac{4(10 - 9\sigma)}{5(4\sigma - 1)(1 - \sigma)}\right).
\]
\end{theorem}
\derived
\code{prove_zero_density_energy_7()}


\begin{theorem}\label{imp-energy-bound9}
For $37/49 \le \sigma \le 443/586$, one has
\[
\A^*(\sigma)\le \max\left(\frac{173 - 270\sigma}{16(93 - 125\sigma)(1-\sigma)}, \frac{653 - 890\sigma}{10(93 - 125\sigma)(1-\sigma)}, \frac{1151 - 1190\sigma}{20(15\sigma - 2)(1-\sigma)}\right).
\]
\end{theorem}
\code{prove_zero_density_energy_8()}



\begin{theorem}\label{imp-energy-bound10}
For $443/586 \le \sigma \le 373/493$, one has
\[
\A^*(\sigma)\le \max\left(\frac{593 - 810\sigma}{5(171 - 230\sigma)(1-\sigma)}, \frac{4(266 - 275\sigma)}{5(55\sigma - 7)(1-\sigma)}\right).
\]
\end{theorem}
\code{prove_zero_density_energy_9()}


\begin{theorem}\label{imp-energy-bound11}
For $373/493 \le \sigma \le 103/136$, one has
\[
\A^*(\sigma)\le \max\left(\frac{533 - 730\sigma}{30(26 - 35\sigma)(1-\sigma)}, \frac{3(26 - 33\sigma)}{(85\sigma - 62)(1-\sigma)}, \frac{174 - 185\sigma}{(31\sigma + 2)(1-\sigma)}\right).
\]
\end{theorem}
\code{prove_zero_density_energy_10()}


\begin{theorem}\label{ze-jutila-thm}
Let $\ell \ge 14$ be an integer and 
\[
\sigma_{\ell} := \frac{3\ell^2 + \ell - 1}{4\ell^2 + \ell - 2}.
\]
Then, for $\sigma_{\ell} \le \sigma \le \sigma_{\ell - 1}$, one has 
\[
\A^*(\sigma)(1 - \sigma) \le \max\left(\frac{(197 - 220\sigma)\ell - 10\sigma + 10}{(40\sigma - 8)\ell - 40\sigma + 40}, \frac{(40\sigma - 30)\ell - 250\sigma + 217}{(160\sigma - 120)\ell - 80\sigma + 72}\right).
\]
\end{theorem}
\begin{proof}
Throughout, fix $\sigma_{\ell} \le \sigma \le \sigma_{\ell - 1}$. First, consider the case where 
\begin{equation}\label{ze-jutila-sigma-assump1}
\sigma \ge \frac{3\ell^2 - 2\ell + 1}{4\ell^2 - 3\ell + 1}.
\end{equation}
We apply Corollary \ref{zeroe-large-cor-0} with $\tau_0 = 2\tau_1$, where  
\[
\tau_1 := 4\sigma - 2 + (2-2\sigma)/\ell.
\]
We will show that 
\[
\rho^* \le \frac{(40\sigma - 30)\ell - 250\sigma + 217}{(160\sigma - 120)\ell - 80\sigma + 72}\tau
\]
for all $(\sigma, \tau, \rho, \rho^*, s) \in \Energy$ with $\tau_0 \le \tau \le 2\tau_0$, and for all $(\sigma, \tau, \rho, \rho^*, s) \in \Energy_\zeta$ with $2 \le \tau \le \tau_0$. 

Suppose that $(\sigma, \tau, \rho, \rho^*, s) \in \Energy$. Let 
\[
k := \begin{cases}
2,& 2\tau_1 \le \tau < 3\tau_1,\\
3,& 3\tau_1 \le \tau \le 4\tau_1
\end{cases}\qquad \text{and} \qquad \tau' := \tau/k.
\]
By Lemma \ref{power-energy},
\begin{equation}\label{ze-lem-tuples}
(\sigma, \tau', \rho', \rho^*/k, s'),\, (\sigma, \tau/(k + 1), \rho'', \rho^*/(k + 1), s'') \in \Energy
\end{equation}
for some $\rho' \le \rho/k, s' \le s/k, \rho'' \le \rho/(k+1), s'' \le s/(k+1)$.

First, we recall some large value estimates. By Theorem \ref{jutila-lvt} raised to the $k$th and $(k + 1)$th powers respectively, one has 
\[
\rho/k \le \max(2 - 2\sigma, 4 - 2/\ell - (6 - 2/\ell)\sigma + \tau', (6 - 8\sigma)\ell + \tau'),
\]
\[
\rho/(k + 1) \le \max(2 - 2\sigma, 4 - 2/\ell - (6 - 2/\ell)\sigma + \tau/(k + 1), (6 - 8\sigma)\ell + \tau/(k + 1)).
\]
Because of \eqref{ze-jutila-sigma-assump1}, this reduces to 
\[
\rho/k \le \max(2 - 2\sigma, 4 - 2/\ell - (6 - 2/\ell)\sigma + \tau'),
\]
\[
\rho/(k + 1) \le \max(2 - 2\sigma, 4 - 2/\ell - (6 - 2/\ell)\sigma + \tau/(k + 1)).
\]
For $\tau' \ge \tau_1$, the first inequality simplifies to $\rho/k \le 4 - 2/\ell - (6 - 2/\ell)\sigma + \tau'$. Meanwhile, for $\tau' \le \tau_1(k + 1)/k$, the last inequality implies (for $k = 2, 3$)
\[
\rho/k \le \frac{k + 1}{k}\rho/(k + 1) \le \frac{k + 1}{k}(2 - 2\sigma) \le 3 - 3\sigma.
\]
Therefore, combining these inequalities, for $\tau_1 \le \tau' \le \tau_1(k + 1)/k$ one has 
\begin{equation}\label{ze-jutila-rho-bound1}
\rho/k \le \min(4 - 2/\ell - (6 - 2/\ell)\sigma + \tau', 3 - 3\sigma).
\end{equation}
In addition, since $\sigma \le 4/5$, by Theorem \ref{guth-maynard-lvt} and Lemma \ref{power-lemma} one has
\begin{equation}\label{ze-jutila-rho-bound2}
\rho/k \le \max(18/5 - 4\sigma, 12/5 - 4\sigma + \tau').
\end{equation}
Combining \eqref{ze-jutila-rho-bound1} and \eqref{ze-jutila-rho-bound2} gives 
\[
\rho/k \le \begin{cases}
4 - 2/\ell - (6 - 2/\ell)\sigma + \tau',& \tau_1 \le \tau' < 2\sigma - 2/5 + (2 -2\sigma)/\ell,\\
18/5 - 4\sigma,& 2\sigma - 2/5 + (2 -2\sigma)/\ell \le \tau' < 6/5,\\
12/5 - 4\sigma + \tau',& 6/5 \le \tau' < \sigma + 3/5,\\
3 - 3\sigma,& \sigma + 3/5 \le \tau' \le \tau_1(k + 1)/k.
\end{cases}
\]
Meanwhile, applying Theorem \ref{hbt} to the first tuple of \eqref{ze-lem-tuples} (and since $\rho/k \le 1$ by inspection of the above bounds)
\[
\frac{\rho^*}{k} \le 1-2\sigma + \frac{1}{2}\max(\frac{\rho}{k}+1, \frac{5\rho}{4k} + \frac{\tau'}{2}) + \frac{1}{2}\max(\frac{\rho^*}{k}+1, \frac{4\rho}{k}, \frac{3\rho^*}{4k} +\frac{\rho}{k}+\frac{\tau'}{2}).
\]
By considering each case of the first maximum and solving for $\rho^*/k$, one must either have 
\begin{equation}\label{ze-jutila-rhostar-bound-case01}
\frac{\rho^*}{k} \le \max(4 - 4\sigma + \frac{\rho}{k}, \frac{3 - 4\sigma + 5\rho/k}{2}, \frac{2}{5}(6 - 8\sigma + \tau' + \frac{4\rho}{k}))
\end{equation}
or 
\begin{equation}\label{ze-jutila-rhostar-bound-case02}
\frac{\rho^*}{k} \le \max(3 - 4\sigma + \frac{\tau'}{2} + \frac{5}{4}\frac{\rho}{k}, 1 - 2\sigma + \frac{\tau'}{4} + \frac{21}{8}\frac{\rho}{k}, \frac{1}{5}(8 - 16\sigma + 4\tau' + 9\frac{\rho}{k})).
\end{equation}
Note that for $3/4 \le \sigma \le 4/5$,
\[
\frac{(40\sigma - 30)\ell - 250\sigma + 217}{(160\sigma - 120)\ell - 80\sigma + 72}
\]
is increasing in $\ell$, so may be lower-bounded by the expression obtained by substituting $\ell = 14$, i.e.
\[
\frac{203 - 310\sigma}{1608 - 2160\sigma}.
\]
If $\tau' \ge 6/5$ then $\rho/k \le \min(12/5 - 4\sigma + \tau', 3 - 3\sigma)$. Substituting into \eqref{ze-jutila-rhostar-bound-case01} and \eqref{ze-jutila-rhostar-bound-case02} ultimately gives (with some room to spare)
\[
\rho^*/k \le \frac{203 - 310\sigma}{1608 - 2160\sigma}\tau',\qquad (6/5 \le \tau' \le \tau_1(k + 1)/k).
\]
\end{proof}


Table \ref{zero-density-energy-estimates-table} records the sharpest known unconditional upper bounds on $\A^*(\sigma)$ for $1/2 \le \sigma \le 1$ (except when close to $\sigma = 1$, when sharper estimates are available by applying Lemma \ref{zeroe-basic} with known zero-density bounds).
\begin{table}[ht]
    \def\arraystretch{2}
    \centering
    \caption{Current best upper bound on $\A^*(\sigma)$}
    \begin{tabular}{|c|c|c|}
    \hline
    $\A^*(\sigma)$ bound & Range & Reference\\
    \hline
    $\dfrac{10 - 11\sigma}{(2 - \sigma)(1 - \sigma)}$ & $\dfrac{1}{2} \leq \sigma \le \dfrac{2}{3} = 0.6666\ldots$ & Theorem \ref{hb-energy-bound}\\
    \hline
    $\dfrac{18 - 19\sigma}{(4 - 2\sigma)(1 - \sigma)}$ & $\dfrac{2}{3} \leq \sigma \le \dfrac{7}{10} = 0.7$ & Theorem \ref{hb-energy-bound}\\
    \hline
    $\dfrac{5(18 - 19\sigma)}{2(5\sigma + 3)(1 - \sigma)}$ & $\dfrac{7}{10} \leq \sigma \le \dfrac{539 - \sqrt{42121}}{460} = 0.7255\ldots$ & Theorem \ref{imp-energy-bound2}\\
    \hline
    $\dfrac{2(45 - 44\sigma)}{(2\sigma + 15)(1 - \sigma)}$ & $\dfrac{539 - \sqrt{42121}}{460} \leq \sigma \le \dfrac{3}{4} = 0.75$ & Theorem \ref{imp-energy-bound2}\\
    \hline
    $\dfrac{197 - 220\sigma}{8(5\sigma - 1)(1 - \sigma)}$ & $\dfrac{3}{4} \leq \sigma \le \dfrac{37}{49} = 0.7551\ldots$ & Theorem \ref{imp-energy-bound3}\\
    \hline

<<<<<<< HEAD
    $\dfrac{(197 - 220\sigma)\ell - 10\sigma + 10}{(40\sigma - 8)\ell - 40\sigma + 40}$ & $\dfrac{3\ell^2 + \ell - 1}{4\ell^2 + \ell - 2} \leq \sigma \le \dfrac{3\ell^2 - 2\ell + 1}{4\ell^2 - 3\ell + 1},\quad \ell \ge 14$ & Theorem \ref{ze-jutila-thm}\\
    \hline
    $\dfrac{(40\sigma - 30)\ell - 250\sigma + 217}{(160\sigma - 120)\ell - 80\sigma + 72}$ & $\dfrac{3\ell^2 - 2\ell + 1}{4\ell^2 - 3\ell + 1} \leq \sigma \le \dfrac{3\ell^2 -5\ell + 1}{4\ell^2 -7\ell + 1},\quad \ell \ge 14$ & Theorem \ref{ze-jutila-thm}\\
    \hline
    
=======
>>>>>>> c8d663ad
    $\dfrac{173 - 270\sigma}{16(93 - 125\sigma)(1-\sigma)}$ & $\dfrac{37}{49} \le \sigma \le \dfrac{4359}{5770} = 0.75545\ldots$ & Theorem \ref{imp-energy-bound9}\\
    \hline
    $\dfrac{653 - 890\sigma}{10(93 - 125\sigma)(1-\sigma)}$ & $\dfrac{4359}{5770} \le \sigma \le \dfrac{241}{319} = 0.75548\ldots$ & Theorem \ref{imp-energy-bound9}\\
    \hline

    $\dfrac{1151 - 1190\sigma}{20(15\sigma - 2)(1-\sigma)}$ & $\dfrac{241}{319} \le \sigma \le \dfrac{443}{586} = 0.7559\ldots$ & Theorem \ref{imp-energy-bound10}\\

    $\dfrac{1151 - 1190\sigma}{20(15\sigma - 2)(1-\sigma)}$ & $\dfrac{241}{319} \le \sigma \le \dfrac{443}{586} = 0.7559\ldots$ & Theorem \ref{imp-energy-bound9}\\
    \hline
    $\dfrac{593 - 810\sigma}{5(171 - 230\sigma)(1-\sigma)}$ & $\dfrac{443}{586} \le \sigma \le \dfrac{409}{541} = 0.7560\ldots$ & Theorem \ref{imp-energy-bound10}\\
    \hline

    $\dfrac{4(266 - 275\sigma)}{5(55\sigma - 7)(1-\sigma)}$ & $\dfrac{409}{541} \le \sigma \le \dfrac{373}{493} = 0.7565\ldots$ & Theorem \ref{imp-energy-bound11}\\

    $\dfrac{4(266 - 275\sigma)}{5(55\sigma - 7)(1-\sigma)}$ & $\dfrac{409}{541} \le \sigma \le \dfrac{373}{493} = 0.7565\ldots$ & Theorem \ref{imp-energy-bound10}\\
    \hline
    $\dfrac{533 - 730\sigma}{30(26 - 35\sigma)(1-\sigma)}$ & $\dfrac{373}{493} \le \sigma \le \dfrac{314}{415} = 0.75662\ldots$ & Theorem \ref{imp-energy-bound11}\\
    \hline

    $\dfrac{3(26 - 33\sigma)}{(85\sigma - 62)(1-\sigma)}$ & $\dfrac{314}{415} \le \sigma \le \dfrac{171}{226} = 0.75663\ldots$ & Theorem \ref{imp-energy-bound12}\\

    $\dfrac{3(26 - 33\sigma)}{(85\sigma - 62)(1-\sigma)}$ & $\dfrac{314}{415} \le \sigma \le \dfrac{171}{226} = 0.75663\ldots$ & Theorem \ref{imp-energy-bound11}\\
    \hline
    $\dfrac{174 - 185\sigma}{(31\sigma + 2)(1-\sigma)}$ & $\dfrac{171}{226} \le \sigma \le \dfrac{103}{136} = 0.757352\ldots$ & Theorem \ref{imp-energy-bound11}\\
    \hline

    $\dfrac{72 - 91\sigma}{7(11\sigma - 8)(1 - \sigma)}$ & $\dfrac{103}{136} \leq \sigma \le \dfrac{6038 - 2\sqrt{352321}}{6405} = 0.757356\ldots$ & Theorem \ref{imp-energy-bound4}\\
    \hline
    $\dfrac{5(18 - 19\sigma)}{2(5\sigma + 3)(1 - \sigma)}$ & $\dfrac{6038 - 2\sqrt{352321}}{6405} \leq \sigma \le \dfrac{42}{55} = 0.7636\ldots$ & Theorem \ref{imp-energy-bound4}\\
    \hline
    $\dfrac{18 - 19\sigma}{6(15\sigma - 11)(1- \sigma)}$ & $\dfrac{42}{55} \leq \sigma \le \dfrac{97}{127} = 0.7637\ldots$ & Theorem \ref{imp-energy-bound6}\\
    \hline
    $\dfrac{3(18-19\sigma)}{4(4\sigma-1)(1 - \sigma)}$ & $\dfrac{97}{127} \leq \sigma \le \dfrac{79}{103} = 0.7669\ldots$ & Theorem \ref{imp-energy-bound6}\\
    \hline
    $\dfrac{18 - 19\sigma}{2(37\sigma - 27)(1 - \sigma)}$ & $\dfrac{79}{103} \leq \sigma \le \dfrac{33}{43} = 0.7674\ldots$ & Theorem \ref{imp-energy-bound7}\\
    \hline
    $\dfrac{5(18 - 19\sigma)}{2(13\sigma - 3)(1 - \sigma)}$ & $\dfrac{33}{43} \leq \sigma \le \dfrac{84}{109} = 0.7706\ldots$ & Theorem \ref{imp-energy-bound7}\\
    \hline
    $\dfrac{18 - 19\sigma}{9(3\sigma - 2)(1 - \sigma)}$ & $\dfrac{84}{109} \leq \sigma \le \dfrac{1273 - \sqrt{128689}}{1184} = 0.7721\ldots$ & Theorem \ref{imp-energy-bound8}\\
    \hline
    $\dfrac{4(10 - 9\sigma)}{5(4\sigma - 1)(1 - \sigma)}$ & $\dfrac{1273 - \sqrt{128689}}{1184} \leq \sigma \le \dfrac{5}{6} = 0.8333\ldots$ & Theorem \ref{imp-hb-energy-bound}, \ref{imp-energy-bound3}, \ref{imp-energy-bound8}\\
    \hline
    $\dfrac{12}{4\sigma - 1}$ & $\dfrac{5}{6} \leq \sigma \le 1$ & Theorem \ref{hb-energy-bound}\\
    \hline
    \end{tabular}
    \label{zero-density-energy-estimates-table}
\end{table}

\begin{figure}
    \centering
    \includegraphics[width=0.5\textwidth]{chapter/zero_density_energy_estimate.png}
    \caption{Comparison of bounds on $\A^*(\sigma)$ under various assumptions.}
    \label{fig:zero_density_energy_estimate}
\end{figure}<|MERGE_RESOLUTION|>--- conflicted
+++ resolved
@@ -11,7 +11,7 @@
 \python{zero_density_energy_estimate}
 \code{Zero_Density_Energy_Estimate}
 
-\begin{lemma}[Basic properties of $\A^*$]\label{zeroe-basic}\uses{zeroe-def}\
+\begin{lemma}[Basic properties of $\A^*$]\label{zeroe-basic}\uses{zeroe-def}
 \begin{itemize}
 \item[(i)] We have the trivial bounds
 $$ 2\A(\sigma), 4\A(\sigma)-\frac{1}{1-\sigma} \leq \A^*(\sigma) \leq 3 \A(\sigma)$$
@@ -850,39 +850,6 @@
 
 Modest improvements are possible by incorporating more large value estimates; these are recorded in the next few theorems.
 
-<<<<<<< HEAD
-=======
-\begin{theorem}\label{imp-energy-bound9}
-For $37/49 \le \sigma \le 443/586$, one has
-\[
-\A^*(\sigma)\le \max\left(\frac{173 - 270\sigma}{16(93 - 125\sigma)(1-\sigma)}, \frac{653 - 890\sigma}{10(93 - 125\sigma)(1-\sigma)}, \frac{1151 - 1190\sigma}{20(15\sigma - 2)(1-\sigma)}\right).
-\]
-\end{theorem}
-\code{prove_zero_density_energy_8()}
-
-\begin{proof}
-Fix $37/49 \le \sigma \le 443/586$ and take $\tau_0 = 2$.
-\end{proof}
-
-\begin{theorem}\label{imp-energy-bound10}
-For $443/586 \le \sigma \le 373/493$, one has
-\[
-\A^*(\sigma)\le \max\left(\frac{593 - 810\sigma}{5(171 - 230\sigma)(1-\sigma)}, \frac{4(266 - 275\sigma)}{5(55\sigma - 7)(1-\sigma)}\right).
-\]
-\end{theorem}
-\code{prove_zero_density_energy_9()}
-
-
-\begin{theorem}\label{imp-energy-bound11}
-For $373/493 \le \sigma \le 103/136$, one has
-\[
-\A^*(\sigma)\le \max\left(\frac{533 - 730\sigma}{30(26 - 35\sigma)(1-\sigma)}, \frac{3(26 - 33\sigma)}{(85\sigma - 62)(1-\sigma)}, \frac{174 - 185\sigma}{(31\sigma + 2)(1-\sigma)}\right).
-\]
-\end{theorem}
-\code{prove_zero_density_energy_10()}
-
->>>>>>> c8d663ad
-
 \begin{theorem}\label{imp-energy-bound4}
 For $664/877 \le \sigma \le 31/40$, one has
 \[
@@ -1362,14 +1329,11 @@
     $\dfrac{197 - 220\sigma}{8(5\sigma - 1)(1 - \sigma)}$ & $\dfrac{3}{4} \leq \sigma \le \dfrac{37}{49} = 0.7551\ldots$ & Theorem \ref{imp-energy-bound3}\\
     \hline
 
-<<<<<<< HEAD
     $\dfrac{(197 - 220\sigma)\ell - 10\sigma + 10}{(40\sigma - 8)\ell - 40\sigma + 40}$ & $\dfrac{3\ell^2 + \ell - 1}{4\ell^2 + \ell - 2} \leq \sigma \le \dfrac{3\ell^2 - 2\ell + 1}{4\ell^2 - 3\ell + 1},\quad \ell \ge 14$ & Theorem \ref{ze-jutila-thm}\\
     \hline
     $\dfrac{(40\sigma - 30)\ell - 250\sigma + 217}{(160\sigma - 120)\ell - 80\sigma + 72}$ & $\dfrac{3\ell^2 - 2\ell + 1}{4\ell^2 - 3\ell + 1} \leq \sigma \le \dfrac{3\ell^2 -5\ell + 1}{4\ell^2 -7\ell + 1},\quad \ell \ge 14$ & Theorem \ref{ze-jutila-thm}\\
     \hline
     
-=======
->>>>>>> c8d663ad
     $\dfrac{173 - 270\sigma}{16(93 - 125\sigma)(1-\sigma)}$ & $\dfrac{37}{49} \le \sigma \le \dfrac{4359}{5770} = 0.75545\ldots$ & Theorem \ref{imp-energy-bound9}\\
     \hline
     $\dfrac{653 - 890\sigma}{10(93 - 125\sigma)(1-\sigma)}$ & $\dfrac{4359}{5770} \le \sigma \le \dfrac{241}{319} = 0.75548\ldots$ & Theorem \ref{imp-energy-bound9}\\

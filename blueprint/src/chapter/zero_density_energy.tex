--- conflicted
+++ resolved
@@ -858,7 +858,7 @@
 \code{prove_zero_density_energy_8()}
 
 \begin{proof}
-Fix $37/49 \le \sigma \le 443/586$ and take $\tau_0 = 2$. 
+Fix $37/49 \le \sigma \le 443/586$ and take $\tau_0 = 2$.
 \end{proof}
 
 \begin{theorem}\label{imp-energy-bound10}
@@ -1234,33 +1234,24 @@
     \hline
     $\dfrac{653 - 890\sigma}{10(93 - 125\sigma)(1-\sigma)}$ & $\dfrac{4359}{5770} \le \sigma \le \dfrac{241}{319} = 0.75548\ldots$ & Theorem \ref{imp-energy-bound9}\\
     \hline
-<<<<<<< HEAD
 
     $\dfrac{1151 - 1190\sigma}{20(15\sigma - 2)(1-\sigma)}$ & $\dfrac{241}{319} \le \sigma \le \dfrac{443}{586} = 0.7559\ldots$ & Theorem \ref{imp-energy-bound10}\\
+
+    $\dfrac{1151 - 1190\sigma}{20(15\sigma - 2)(1-\sigma)}$ & $\dfrac{241}{319} \le \sigma \le \dfrac{443}{586} = 0.7559\ldots$ & Theorem \ref{imp-energy-bound9}\\
     \hline
     $\dfrac{593 - 810\sigma}{5(171 - 230\sigma)(1-\sigma)}$ & $\dfrac{443}{586} \le \sigma \le \dfrac{409}{541} = 0.7560\ldots$ & Theorem \ref{imp-energy-bound10}\\
     \hline
 
     $\dfrac{4(266 - 275\sigma)}{5(55\sigma - 7)(1-\sigma)}$ & $\dfrac{409}{541} \le \sigma \le \dfrac{373}{493} = 0.7565\ldots$ & Theorem \ref{imp-energy-bound11}\\
+
+    $\dfrac{4(266 - 275\sigma)}{5(55\sigma - 7)(1-\sigma)}$ & $\dfrac{409}{541} \le \sigma \le \dfrac{373}{493} = 0.7565\ldots$ & Theorem \ref{imp-energy-bound10}\\
     \hline
     $\dfrac{533 - 730\sigma}{30(26 - 35\sigma)(1-\sigma)}$ & $\dfrac{373}{493} \le \sigma \le \dfrac{314}{415} = 0.75662\ldots$ & Theorem \ref{imp-energy-bound11}\\
     \hline
 
     $\dfrac{3(26 - 33\sigma)}{(85\sigma - 62)(1-\sigma)}$ & $\dfrac{314}{415} \le \sigma \le \dfrac{171}{226} = 0.75663\ldots$ & Theorem \ref{imp-energy-bound12}\\
-=======
-    
-    $\dfrac{1151 - 1190\sigma}{20(15\sigma - 2)(1-\sigma)}$ & $\dfrac{241}{319} \le \sigma \le \dfrac{443}{586} = 0.7559\ldots$ & Theorem \ref{imp-energy-bound9}\\
-    \hline
-    $\dfrac{593 - 810\sigma}{5(171 - 230\sigma)(1-\sigma)}$ & $\dfrac{443}{586} \le \sigma \le \dfrac{409}{541} = 0.7560\ldots$ & Theorem \ref{imp-energy-bound10}\\
-    \hline
-    
-    $\dfrac{4(266 - 275\sigma)}{5(55\sigma - 7)(1-\sigma)}$ & $\dfrac{409}{541} \le \sigma \le \dfrac{373}{493} = 0.7565\ldots$ & Theorem \ref{imp-energy-bound10}\\
-    \hline
-    $\dfrac{533 - 730\sigma}{30(26 - 35\sigma)(1-\sigma)}$ & $\dfrac{373}{493} \le \sigma \le \dfrac{314}{415} = 0.75662\ldots$ & Theorem \ref{imp-energy-bound11}\\
-    \hline
-    
+
     $\dfrac{3(26 - 33\sigma)}{(85\sigma - 62)(1-\sigma)}$ & $\dfrac{314}{415} \le \sigma \le \dfrac{171}{226} = 0.75663\ldots$ & Theorem \ref{imp-energy-bound11}\\
->>>>>>> 2bdd8f2b
     \hline
     $\dfrac{174 - 185\sigma}{(31\sigma + 2)(1-\sigma)}$ & $\dfrac{171}{226} \le \sigma \le \dfrac{103}{136} = 0.757352\ldots$ & Theorem \ref{imp-energy-bound11}\\
     \hline
